#=============================================================================
#  MuseScore
#  Music Composition & Notation
#  $Id:$
#
#  Copyright (C) 2011 Werner Schweer
#
#  This program is free software; you can redistribute it and/or modify
#  it under the terms of the GNU General Public License version 2
#  as published by the Free Software Foundation and appearing in
#  the file LICENSE.GPL
#=============================================================================

QT4_WRAP_CPP (mocs
      accidental.h
      arpeggio.h
      articulation.h
      barline.h
      beam.h
      bend.h
      box.h
      bracket.h
      breath.h
      bsymbol.h
      chord.h
      chordline.h
      chordrest.h
      clef.h
      duration.h
      dynamic.h
      element.h
      figuredbass.h
      fingering.h
      fret.h
      glissando.h
      hairpin.h
      harmony.h
      hook.h
      icon.h
      image.h
      instrchange.h
      keysig.h
      lasso.h
      layoutbreak.h
      line.h
      lyrics.h
      measurebase.h
      measure.h
      notedot.h
      note.h
      ossia.h
      ottava.h
      page.h
      pedal.h
      rehearsalmark.h
      repeat.h
      rest.h
      segment.h
      shadownote.h
      simpletext.h
      slur.h
      spacer.h
      spanner.h
      stafftext.h
      stem.h
      symbol.h
      system.h
      tempotext.h
      textframe.h
      text.h
      textline.h
      timesig.h
      tremolobar.h
      tremolo.h
      trill.h
      tuplet.h
      volta.h
      score.h
      mscore1.h
      cursor.h
      )

add_library (
      libmscore STATIC
      ${mocs}
      segmentlist.cpp fingering.cpp accidental.cpp arpeggio.cpp
      articulation.cpp barline.cpp beam.cpp bend.cpp box.cpp
      bracket.cpp breath.cpp bsp.cpp chord.cpp chordline.cpp
      chordlist.cpp chordrest.cpp clef.cpp cleflist.cpp
      drumset.cpp durationtype.cpp dynamic.cpp edit.cpp
      element.cpp elementlayout.cpp event.cpp excerpt.cpp
      fifo.cpp fret.cpp glissando.cpp hairpin.cpp
      harmony.cpp hook.cpp image.cpp iname.cpp instrchange.cpp
      instrtemplate.cpp instrument.cpp interval.cpp
      key.cpp keyfinder.cpp keysig.cpp lasso.cpp
      layoutbreak.cpp layout.cpp line.cpp lyrics.cpp measurebase.cpp
      measure.cpp navigate.cpp note.cpp noteevent.cpp ottava.cpp
      page.cpp part.cpp pedal.cpp pitch.cpp pitchspelling.cpp
      rendermidi.cpp repeat.cpp repeatlist.cpp rest.cpp
      score.cpp segment.cpp select.cpp shadownote.cpp slur.cpp
      spacer.cpp spanner.cpp staff.cpp staffstate.cpp
      stafftext.cpp stafftype.cpp stem.cpp style.cpp symbol.cpp
      sym.cpp system.cpp tablature.cpp tempotext.cpp text.cpp
      textframe.cpp textline.cpp timesig.cpp
      tremolobar.cpp tremolo.cpp trill.cpp tuplet.cpp
      utils.cpp velo.cpp volta.cpp xml.cpp mscore.cpp
      undo.cpp cmd.cpp scorefile.cpp revisions.cpp
      check.cpp input.cpp icon.cpp ossia.cpp
      dsp.cpp tempo.cpp sig.cpp pos.cpp fraction.cpp duration.cpp
      figuredbass.cpp simpletext.cpp rehearsalmark.cpp transpose.cpp
      property.cpp range.cpp elementmap.cpp notedot.cpp imageStore.cpp
      qzip.cpp audio.cpp splitMeasure.cpp joinMeasure.cpp midifile.cpp
<<<<<<< HEAD
      exportmidi.cpp cursor.cpp
=======
      exportmidi.cpp read114.cpp
>>>>>>> 7c9ccce5
      )
set_target_properties (
      libmscore
      PROPERTIES
         COMPILE_FLAGS "-g -include ${PROJECT_BINARY_DIR}/all.h -Wall -Wextra -Winvalid-pch"
      )
<|MERGE_RESOLUTION|>--- conflicted
+++ resolved
@@ -110,11 +110,7 @@
       figuredbass.cpp simpletext.cpp rehearsalmark.cpp transpose.cpp
       property.cpp range.cpp elementmap.cpp notedot.cpp imageStore.cpp
       qzip.cpp audio.cpp splitMeasure.cpp joinMeasure.cpp midifile.cpp
-<<<<<<< HEAD
-      exportmidi.cpp cursor.cpp
-=======
-      exportmidi.cpp read114.cpp
->>>>>>> 7c9ccce5
+      exportmidi.cpp cursor.cpp read114.cpp
       )
 set_target_properties (
       libmscore
