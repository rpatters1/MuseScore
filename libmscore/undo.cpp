//=============================================================================
//  MuseScore
//  Music Composition & Notation
//  $Id: undo.cpp 5649 2012-05-19 15:14:43Z wschweer $
//
//  Copyright (C) 2002-2011 Werner Schweer
//
//  This program is free software; you can redistribute it and/or modify
//  it under the terms of the GNU General Public License version 2
//  as published by the Free Software Foundation and appearing in
//  the file LICENCE.GPL
//=============================================================================

/**
 \file
 Implementation of undo functions.

 The undo system requires calling startUndo() when starting a GUI command
 and calling endUndo() when ending the command. All changes to a score
 in response to a GUI command must be undoable/redoable by executing
 a sequence of low-level undo operations. This sequence is built by the code
 handling the command, by calling one or more undoOp()'s
 between startUndo() and endUndo().
*/

#include "undo.h"
#include "element.h"
#include "note.h"
#include "score.h"
#include "segment.h"
#include "measure.h"
#include "system.h"
#include "select.h"
#include "input.h"
#include "slur.h"
#include "clef.h"
#include "staff.h"
#include "chord.h"
#include "sig.h"
#include "key.h"
#include "barline.h"
#include "volta.h"
#include "tuplet.h"
#include "harmony.h"
#include "pitchspelling.h"
#include "part.h"
#include "beam.h"
#include "dynamic.h"
#include "page.h"
#include "keysig.h"
#include "image.h"
#include "hairpin.h"
#include "rest.h"
#include "bend.h"
#include "tremolobar.h"
#include "articulation.h"
#include "noteevent.h"
#include "slur.h"
// #include "excerpt.h"
#include "tempotext.h"
#include "instrchange.h"
#include "box.h"
#include "stafftype.h"
#include "accidental.h"
#include "layoutbreak.h"
#include "spanner.h"
#include "sequencer.h"
#include "breath.h"
#include "fingering.h"

extern Measure* tick2measure(int tick);

//---------------------------------------------------------
//   updateNoteLines
//    compute line position of note heads after
//    clef change
//---------------------------------------------------------

void updateNoteLines(Segment* segment, int track)
      {
      Staff* staff = segment->score()->staff(track / VOICES);
      if (staff->isDrumStaff() || staff->isTabStaff())
            return;
      for (Segment* s = segment->next1(); s; s = s->next1()) {
            if (s->subtype() == Segment::SegClef && s->element(track) && !s->element(track)->generated())
                  break;
            if (s->subtype() != Segment::SegChordRest)
                  continue;
            for (int t = track; t < track + VOICES; ++t) {
                  Chord* chord = static_cast<Chord*>(s->element(t));
                  if (chord && chord->type() == Element::CHORD) {
                        foreach(Note* note, chord->notes()) {
                              note->updateLine();
                              }
                        }
                  }
            }
      }

//---------------------------------------------------------
//   UndoCommand
//---------------------------------------------------------

UndoCommand::~UndoCommand()
      {
      foreach(UndoCommand* c, childList)
            delete c;
      }

//---------------------------------------------------------
//   undo
//---------------------------------------------------------

void UndoCommand::undo()
      {
      int n = childList.size();
      for (int i = n-1; i >= 0; --i) {
#ifdef DEBUG_UNDO
            qDebug("   undo<%s> %p", childList[i]->name(), childList[i]);
#endif
            childList[i]->undo();
            }
      flip();
      }

//---------------------------------------------------------
//   redo
//---------------------------------------------------------

void UndoCommand::redo()
      {
      int n = childList.size();
      for (int i = 0; i < n; ++i) {
#ifdef DEBUG_UNDO
            qDebug("   redo<%s> %p", childList[i]->name(), childList[i]);
#endif
            childList[i]->redo();
            }
      flip();
      }

//---------------------------------------------------------
//   unwind
//---------------------------------------------------------

void UndoCommand::unwind()
      {
      while (!childList.isEmpty()) {
            UndoCommand* c = childList.takeLast();
            c->undo();
            delete c;
            }
      }

//---------------------------------------------------------
//   UndoStack
//---------------------------------------------------------

UndoStack::UndoStack()
      {
      curCmd   = 0;
      curIdx   = 0;
      cleanIdx = 0;
      }

//---------------------------------------------------------
//   UndoStack
//---------------------------------------------------------

UndoStack::~UndoStack()
      {
      }

//---------------------------------------------------------
//   beginMacro
//---------------------------------------------------------

void UndoStack::beginMacro()
      {
      if (curCmd) {
            qDebug("UndoStack:beginMacro(): alread active");
            return;
            }
      curCmd = new UndoCommand();
      if (MScore::debugMode)
            qDebug("UndoStack::beginMacro %p, UndoStack %p", curCmd, this);
      }

//---------------------------------------------------------
//   endMacro
//---------------------------------------------------------

void UndoStack::endMacro(bool rollback)
      {
      if (MScore::debugMode)
            qDebug("UndoStack::endMacro %d", rollback);
      if (curCmd == 0) {
            qDebug("UndoStack:endMacro(): not active");
            return;
            }
      if (rollback)
            delete curCmd;
      else {
            while (list.size() > curIdx) {
                  UndoCommand* cmd = list.takeLast();
                  delete cmd;
                  }
            list.append(curCmd);
            ++curIdx;
            }
      curCmd = 0;
      }

//---------------------------------------------------------
//   push
//---------------------------------------------------------

void UndoStack::push(UndoCommand* cmd)
      {
      if (!curCmd) {
            // this can happen for layout() outside of a command (load)
            // qDebug("UndoStack:push(): no active command, UndoStack %p", this);

            cmd->redo();
            delete cmd;
            return;
            }
#ifdef DEBUG_UNDO
      if (strcmp(cmd->name(), "ChangeProperty") == 0) {
            ChangeProperty* cp = static_cast<ChangeProperty*>(cmd);
            qDebug("UndoStack::push <%s> %p id %d", cmd->name(), cmd, int(cp->getId()));
            }
      else {
            qDebug("UndoStack::push <%s> %p", cmd->name(), cmd);
            }
#endif
      curCmd->appendChild(cmd);
      cmd->redo();
      }

//---------------------------------------------------------
//   pop
//---------------------------------------------------------

void UndoStack::pop()
      {
      if (!curCmd) {
            qDebug("UndoStack:pop(): no active command");
            return;
            }
      UndoCommand* cmd = curCmd->removeChild();
      cmd->undo();
      }

//---------------------------------------------------------
//   setClean
//---------------------------------------------------------

void UndoStack::setClean()
      {
      if (cleanIdx != curIdx) {
            cleanIdx = curIdx;
            }
      }

//---------------------------------------------------------
//   undo
//---------------------------------------------------------

void UndoStack::undo()
      {
      if (curIdx) {
            --curIdx;
            Q_ASSERT(curIdx >= 0);
            if (MScore::debugMode)
                  qDebug("--undo index %d", curIdx);
            list[curIdx]->undo();
            }
      }

//---------------------------------------------------------
//   redo
//---------------------------------------------------------

void UndoStack::redo()
      {
      if (canRedo()) {
            if (MScore::debugMode)
                  qDebug("--redo index %d", curIdx);
            list[curIdx++]->redo();
            }
      }

//---------------------------------------------------------
//   SaveState
//---------------------------------------------------------

SaveState::SaveState(Score* s)
      {
      score          = s;
      redoInputState = score->inputState();
      redoSelection  = score->selection();
      }

void SaveState::undo()
      {
      redoInputState = score->inputState();
      redoSelection  = score->selection();
      score->setInputState(undoInputState);
      undoSelection.reconstructElementList();
      score->setSelection(undoSelection);
      }

void SaveState::redo()
      {
      undoInputState = score->inputState();
      undoSelection  = score->selection();
      score->setInputState(redoInputState);
      score->setSelection(redoSelection);
      score->selection().reconstructElementList();
      }

//---------------------------------------------------------
//   undoChangeProperty
//---------------------------------------------------------

void Score::undoChangeProperty(Element* e, P_ID t, const QVariant& st)
      {
      if (e->getProperty(t) != st)
            undo(new ChangeProperty(e, t, st));
      }

//---------------------------------------------------------
//   undoChangeElement
//---------------------------------------------------------

void Score::undoChangeElement(Element* oldElement, Element* newElement)
      {
      undo(new ChangeElement(oldElement, newElement));
      }

//---------------------------------------------------------
//   undoChangePitch
//---------------------------------------------------------

void Score::undoChangePitch(Note* note, int pitch, int tpc, int line/*, int fret, int string*/)
      {
      Chord* chord  = note->chord();
      int noteIndex = chord->notes().indexOf(note);

      Q_ASSERT(noteIndex >= 0);

      LinkedElements* l = chord->links();
      if (l) {
            foreach(Element* e, *l) {
                  Chord* c = static_cast<Chord*>(e);
                  Q_ASSERT(c->type() == Element::CHORD);
                  Q_ASSERT(c->notes().size() > noteIndex);
                  Note* n  = c->notes().at(noteIndex);
                  undo(new ChangePitch(n, pitch, tpc, line));
                  }
            }
      else
            undo(new ChangePitch(note, pitch, tpc, line));
      }

//---------------------------------------------------------
//   undoChangeKeySig
//---------------------------------------------------------

void Score::undoChangeKeySig(Staff* ostaff, int tick, KeySigEvent st)
      {
      QList<Staff*> staffList;
      LinkedStaves* linkedStaves = ostaff->linkedStaves();
      if (linkedStaves)
            staffList = linkedStaves->staves();
      else
            staffList.append(ostaff);

      LinkedElements* links = 0;
      foreach(Staff* staff, staffList) {
            Score* score = staff->score();

            Measure* measure = score->tick2measure(tick);
            if (!measure) {
                  qDebug("measure for tick %d not found!", tick);
                  continue;
                  }
            Segment* s   = measure->undoGetSegment(Segment::SegKeySig, tick);
            int staffIdx = score->staffIdx(staff);
            int track    = staffIdx * VOICES;
            KeySig* ks   = static_cast<KeySig*>(s->element(track));

            KeySig* nks  = new KeySig(score);
            nks->setTrack(track);
            nks->changeKeySigEvent(st);
            nks->setParent(s);
            if (links == 0)
                  links = new LinkedElements(score);
            links->append(nks);
            nks->setLinks(links);

            if (ks) {
                  qDebug("  changeElement");
                  undo(new ChangeElement(ks, nks));
                  }
            else {
                  qDebug("  addElement");
                  undo(new AddElement(nks));
                  }
            updateNoteLines(s, track);
            }
      }

//---------------------------------------------------------
//   undoChangeClef
//---------------------------------------------------------

void Score::undoChangeClef(Staff* ostaff, Segment* seg, ClefType st)
      {
      QList<Staff*> staffList;
      LinkedStaves* linkedStaves = ostaff->linkedStaves();
      if (linkedStaves)
            staffList = linkedStaves->staves();
      else
            staffList.append(ostaff);

      bool firstSeg = seg->measure()->first() == seg;

      foreach(Staff* staff, staffList) {
            Score* score = staff->score();
            if (staff->staffType()->group() != clefTable[st].staffGroup) {
                  qDebug("Staff::changeClef(%d): invalid staff group, src %d, dst %d",
                     st, clefTable[st].staffGroup, staff->staffType()->group());
                  continue;
                  }
            Measure* measure = score->tick2measure(seg->tick());
            if (!measure) {
                  qDebug("measure for tick %d not found!", seg->tick());
                  continue;
                  }

            // move clef to last segment of prev measure?
            //    TODO: section break?
            if (firstSeg
               && measure->prevMeasure()
               && !(measure->prevMeasure()->repeatFlags() & RepeatEnd)
               ) {
                  measure = measure->prevMeasure();
                  }

            int tick = seg->tick();
            Segment* segment = measure->findSegment(seg->subtype(), seg->tick());
            if (segment) {
                  if (segment->subtype() != Segment::SegClef) {
                        if (segment->prev() && segment->prev()->subtype() == Segment::SegClef) {
                              segment = segment->prev();
                             }
                        else {
                              Segment* s = new Segment(measure, Segment::SegClef, seg->tick());
                              s->setNext(segment);
                              s->setPrev(segment->prev());
                              score->undoAddElement(s);
                              segment = s;
                              }
                        }
                  }
            else {
                  segment = new Segment(measure, Segment::SegClef, seg->tick());
                  score->undoAddElement(segment);
                  }
            int staffIdx = staff->idx();
            int track    = staffIdx * VOICES;
            Clef* clef   = static_cast<Clef*>(segment->element(track));

            if (clef) {
                  //
                  // for transposing instruments, differentiate
                  // clef type for concertPitch
                  //
                  Instrument* i = staff->part()->instr(tick);
                  ClefType cp, tp;
                  if (i->transpose().isZero()) {
                        cp = st;
                        tp = st;
                        }
                  else {
                        bool concertPitch = score->concertPitch();
                        if (concertPitch) {
                              cp = st;
                              tp = clef->transposingClef();
                              }
                        else {
                              cp = clef->concertClef();
                              tp = st;
                              }
                        }
                  clef->setGenerated(false);
                  score->undo(new ChangeClefType(clef, cp, tp));
                  }
            else {
                  clef = new Clef(score);
                  clef->setTrack(track);
                  clef->setClefType(st);
                  clef->setParent(segment);
                  score->undo(new AddElement(clef));
                  }
            }
      }

//---------------------------------------------------------
//   undoChangeTpc
//---------------------------------------------------------

void Score::undoChangeTpc(Note* note, int tpc)
      {
      undoChangeProperty(note, P_TPC, tpc);
      }

//---------------------------------------------------------
//   findLinkedVoiceElement
//---------------------------------------------------------

static Element* findLinkedVoiceElement(Element* e, Staff* nstaff)
      {
      Score* score     = nstaff->score();
      Segment* segment = static_cast<Segment*>(e->parent());
      Measure* measure = segment->measure();
      Measure* m       = score->tick2measure(measure->tick());
      Segment* s       = m->findSegment(segment->subtype(), segment->tick());
      int staffIdx     = score->staffIdx(nstaff);
      return s->element(staffIdx * VOICES + e->voice());
      }

//---------------------------------------------------------
//   undoChangeChordRestLen
//---------------------------------------------------------

void Score::undoChangeChordRestLen(ChordRest* cr, const TDuration& d)
      {
      Staff* ostaff = cr->staff();
      LinkedStaves* linkedStaves = ostaff->linkedStaves();
      if (linkedStaves) {
            foreach(Staff* staff, linkedStaves->staves()) {
                  if (staff == cr->staff())
                        continue;
                  ChordRest* ncr = static_cast<ChordRest*>(findLinkedVoiceElement(cr, staff));
                  undo(new ChangeChordRestLen(ncr, d));
                  }
            }
      undo(new ChangeChordRestLen(cr, d));
      }

//---------------------------------------------------------
//   undoChangeEndBarLineType
//---------------------------------------------------------

void Score::undoChangeEndBarLineType(Measure* m, BarLineType subtype)
      {
      undo(new ChangeEndBarLineType(m, subtype));
      }

//---------------------------------------------------------
//   undoChangeBarLineSpan
//---------------------------------------------------------

void Score::undoChangeBarLineSpan(Staff* staff, int span, int spanFrom, int spanTo)
      {
      undo(new ChangeBarLineSpan(staff, span, spanFrom, spanTo));
      }

//---------------------------------------------------------
//   undoChangeSingleBarLineSpan
//---------------------------------------------------------

void Score::undoChangeSingleBarLineSpan(BarLine* barLine, int span, int spanFrom, int spanTo)
      {
      undo(new ChangeSingleBarLineSpan(barLine, span, spanFrom, spanTo));
      }

//---------------------------------------------------------
//   undoTransposeHarmony
//---------------------------------------------------------

void Score::undoTransposeHarmony(Harmony* h, int rootTpc, int baseTpc)
      {
      undo(new TransposeHarmony(h, rootTpc, baseTpc));
      }

//---------------------------------------------------------
//   undoExchangeVoice
//---------------------------------------------------------

void Score::undoExchangeVoice(Measure* measure, int v1, int v2, int staff1, int staff2)
      {
      undo(new ExchangeVoice(measure, v1, v2, staff1, staff2));
      if (v1 == 0 || v2 == 0) {
            for (int staffIdx = staff1; staffIdx < staff2; ++staffIdx) {
                  // check for complete timeline of voice 0
                  int ctick  = measure->tick();
                  int track = staffIdx * VOICES;
                  for (Segment* s = measure->first(Segment::SegChordRest); s; s = s->next(Segment::SegChordRest)) {
                        ChordRest* cr = static_cast<ChordRest*>(s->element(track));
                        if (cr == 0)
                              continue;
                        if (ctick < s->tick()) {
                              // fill gap
                              int ticks = s->tick() - ctick;
                              setRest(ctick, track, Fraction::fromTicks(ticks), false, 0);
                              }
                        ctick = s->tick() + cr->actualTicks();
                        }
                  int etick = measure->tick() + measure->ticks();
                  if (ctick < etick) {
                        // fill gap
                        int ticks = etick - ctick;
                        setRest(ctick, track, Fraction::fromTicks(ticks), false, 0);
                        }
                  }
            }
      }

//---------------------------------------------------------
//   undoRemovePart
//---------------------------------------------------------

void Score::undoRemovePart(Part* part, int idx)
      {
      undo(new RemovePart(part, idx));
      }

//---------------------------------------------------------
//   undoInsertPart
//---------------------------------------------------------

void Score::undoInsertPart(Part* part, int idx)
      {
      undo(new InsertPart(part, idx));
      }

//---------------------------------------------------------
//   undoRemoveStaff
//---------------------------------------------------------

void Score::undoRemoveStaff(Staff* staff, int idx)
      {
      undo(new RemoveStaff(staff, idx));
      }

//---------------------------------------------------------
//   undoInsertStaff
//---------------------------------------------------------

void Score::undoInsertStaff(Staff* staff, int idx)
      {
      undo(new InsertStaff(staff, idx));
      }

//---------------------------------------------------------
//   undoMove
//---------------------------------------------------------

void Score::undoMove(Element* e, const QPointF& pt)
      {
      undo(new MoveElement(e, pt));
      }

//---------------------------------------------------------
//   undoChangeRepeatFlags
//---------------------------------------------------------

void Score::undoChangeRepeatFlags(Measure* m, int flags)
      {
      undo(new ChangeRepeatFlags(m, flags));
      }

//---------------------------------------------------------
//   undoChangeVoltaEnding
//---------------------------------------------------------

void Score::undoChangeVoltaEnding(Volta* volta, const QList<int>& l)
      {
      undo(new ChangeVoltaEnding(volta, l));
      }

//---------------------------------------------------------
//   undoChangeVoltaText
//---------------------------------------------------------

void Score::undoChangeVoltaText(Volta* volta, const QString& s)
      {
      undo(new ChangeVoltaText(volta, s));
      }

//---------------------------------------------------------
//   undoChangeChordRestSize
//---------------------------------------------------------

void Score::undoChangeChordRestSize(ChordRest* cr, bool small)
      {
      undo(new ChangeChordRestSize(cr, small));
      }

//---------------------------------------------------------
//   undoChangeChordNoStem
//---------------------------------------------------------

void Score::undoChangeChordNoStem(Chord* cr, bool noStem)
      {
      undo(new ChangeChordNoStem(cr, noStem));
      }

//---------------------------------------------------------
//   undoChangeBracketSpan
//---------------------------------------------------------

void Score::undoChangeBracketSpan(Staff* staff, int column, int span)
      {
      undo(new ChangeBracketSpan(staff, column, span));
      }

//---------------------------------------------------------
//   undoChangeInvisible
//---------------------------------------------------------

void Score::undoChangeInvisible(Element* e, bool v)
      {
      undoChangeProperty(e, P_VISIBLE, v);
      e->setGenerated(false);
      }

//---------------------------------------------------------
//   undoAddElement
//---------------------------------------------------------

void Score::undoAddElement(Element* element)
      {
      if (element->isText()) {
            Text* text = static_cast<Text*>(element);
            if (text->textStyleType() == TEXT_STYLE_UNKNOWN) {
                  style()->addTextStyle(text->textStyle());
                  text->setTextStyleType(style()->textStyleType(text->textStyle().name()));
                  }
            }
      QList<Staff*> staffList;
      Staff* ostaff;
      if (element->type() == Element::SLUR)
            ostaff = static_cast<Slur*>(element)->startElement()->staff();
      else
            ostaff = element->staff();

      Element::ElementType et = element->type();

      if (et == Element::FINGERING
         || et == Element::IMAGE
         || et == Element::SYMBOL
            ) {
            Element* parent       = element->parent();
            LinkedElements* links = parent->links();
            if (links == 0) {
                  undo(new AddElement(element));
                  if (element->type() == Element::FINGERING)
                        element->score()->layoutFingering(static_cast<Fingering*>(element));
                  return;
                  }
            foreach(Element* e, *links) {
                  Element* ne = (e == parent) ? element : element->linkedClone();
                  ne->setScore(e->score());
                  ne->setSelected(false);
                  ne->setParent(e);
                  undo(new AddElement(ne));
                  if (ne->type() == Element::FINGERING)
                        e->score()->layoutFingering(static_cast<Fingering*>(ne));
                  }
            return;
            }

      if (ostaff == 0 || (et != Element::ARTICULATION
         && et != Element::SLUR
         && et != Element::TIE
         && et != Element::NOTE
         && et != Element::INSTRUMENT_CHANGE
         && et != Element::HAIRPIN
         && et != Element::OTTAVA
         && et != Element::TRILL
         && et != Element::TEXTLINE
         && et != Element::VOLTA
         && et != Element::BREATH
         && et != Element::DYNAMIC)
            ) {
            undo(new AddElement(element));
            return;
            }
      LinkedStaves* linkedStaves = ostaff->linkedStaves();
      if (linkedStaves)
            staffList = linkedStaves->staves();
      else
            staffList.append(ostaff);

      foreach(Staff* staff, staffList) {
            Score* score = staff->score();
            int staffIdx = score->staffIdx(staff);
            Element* ne;
            if (staff == ostaff)
                  ne = element;
            else {
                  ne = element->linkedClone();
                  ne->setScore(score);
                  ne->setSelected(false);
                  ne->setTrack(staffIdx * VOICES + element->voice());
                  }
            if (element->type() == Element::ARTICULATION) {
                  Articulation* a  = static_cast<Articulation*>(element);
                  Segment* segment;
                  Segment::SegmentType st;
                  Measure* m;
                  int tick;
                  if (a->parent()->isChordRest()) {
                        ChordRest* cr = a->chordRest();
                        segment       = cr->segment();
                        st            = Segment::SegChordRest;
                        tick          = segment->tick();
                        m             = score->tick2measure(tick);
                        }
                  else {
                        segment  = static_cast<Segment*>(a->parent()->parent());
                        st       = Segment::SegEndBarLine;
                        tick     = segment->tick();
                        m        = score->tick2measure(tick);
                        if (m->tick() == tick)
                              m = m->prevMeasure();
                        }
                  Segment* seg = m->findSegment(st, tick);
                  if (seg == 0) {
                        qDebug("undoAddSegment: segment not found");
                        break;
                        }
                  Articulation* na = static_cast<Articulation*>(ne);
                  int ntrack       = staffIdx * VOICES + a->voice();
                  na->setTrack(ntrack);
                  if (a->parent()->isChordRest()) {
                        ChordRest* ncr = static_cast<ChordRest*>(seg->element(ntrack));
                        na->setParent(ncr);
                        }
                  else {
                        BarLine* bl = static_cast<BarLine*>(seg->element(ntrack));
                        na->setParent(bl);
                        }
                  undo(new AddElement(na));
                  }
            else if (element->type() == Element::DYNAMIC) {
                  Dynamic* d       = static_cast<Dynamic*>(element);
                  Segment* segment = d->segment();
                  int tick         = segment->tick();
                  Measure* m       = score->tick2measure(tick);
                  Segment* seg     = m->findSegment(Segment::SegChordRest, tick);
                  Dynamic* nd      = static_cast<Dynamic*>(ne);
                  int ntrack       = staffIdx * VOICES + d->voice();
                  nd->setTrack(ntrack);
                  nd->setParent(seg);
                  undo(new AddElement(nd));
                  }
            else if (element->type() == Element::SLUR) {
                  Slur* slur     = static_cast<Slur*>(element);
                  ChordRest* cr1 = static_cast<ChordRest*>(slur->startElement());
                  ChordRest* cr2 = static_cast<ChordRest*>(slur->endElement());
                  Segment* s1    = cr1->segment();
                  Segment* s2    = cr2->segment();
                  Measure* m1    = s1->measure();
                  Measure* m2    = s2->measure();
                  Measure* nm1   = score->tick2measure(m1->tick());
                  Measure* nm2   = score->tick2measure(m2->tick());
                  Segment* ns1   = nm1->findSegment(s1->subtype(), s1->tick());
                  Segment* ns2   = nm2->findSegment(s2->subtype(), s2->tick());
                  Chord* c1      = static_cast<Chord*>(ns1->element(staffIdx * VOICES + cr1->voice()));
                  Chord* c2      = static_cast<Chord*>(ns2->element(staffIdx * VOICES + cr2->voice()));
                  Slur* nslur    = static_cast<Slur*>(ne);
                  nslur->setStartElement(c1);
                  nslur->setEndElement(c2);
                  nslur->setParent(0);
                  undo(new AddElement(nslur));
                  }
            else if (element->type() == Element::TIE) {
                  Tie* tie       = static_cast<Tie*>(element);
                  Note* n1       = tie->startNote();
                  Note* n2       = tie->endNote();
                  Chord* cr1     = n1->chord();
                  Chord* cr2     = n2 ? n2->chord() : 0;
                  Segment* s1    = cr1->segment();
                  Segment* s2    = cr2 ? cr2->segment() : 0;
                  Measure* nm1   = score->tick2measure(s1->tick());
                  Measure* nm2   = s2 ? score->tick2measure(s2->tick()) : 0;
                  Segment* ns1   = nm1->findSegment(s1->subtype(), s1->tick());
                  Segment* ns2   = nm2 ? nm2->findSegment(s2->subtype(), s2->tick()) : 0;
                  Chord* c1      = static_cast<Chord*>(ns1->element(staffIdx * VOICES + cr1->voice()));
                  Chord* c2      = ns2 ? static_cast<Chord*>(ns2->element(staffIdx * VOICES + cr2->voice())) : 0;
                  Note* nn1      = c1->findNote(n1->pitch());
                  Note* nn2      = c2 ? c2->findNote(n2->pitch()) : 0;
                  Tie* ntie      = static_cast<Tie*>(ne);
                  QList<SpannerSegment*>& segments = ntie->spannerSegments();
                  foreach(SpannerSegment* segment, segments)
                        delete segment;
                  segments.clear();
                  ntie->setTrack(c1->track());
                  ntie->setStartNote(nn1);
                  ntie->setEndNote(nn2);
                  undo(new AddElement(ntie));
                  }
            else if (element->type() == Element::INSTRUMENT_CHANGE) {
                  InstrumentChange* is = static_cast<InstrumentChange*>(element);
                  Segment* s1    = is->segment();
                  Measure* m1    = s1->measure();
                  Measure* nm1   = score->tick2measure(m1->tick());
                  Segment* ns1   = nm1->findSegment(s1->subtype(), s1->tick());
                  InstrumentChange* nis = static_cast<InstrumentChange*>(ne);
                  nis->setParent(ns1);
                  undo(new AddElement(nis));
                  }
            else if (element->type() == Element::HAIRPIN
               || element->type() == Element::OTTAVA
               || element->type() == Element::TRILL
               || element->type() == Element::TEXTLINE
               || element->type() == Element::VOLTA
               ) {
                  SLine* hp  = static_cast<SLine*>(element);
                  SLine* nhp = static_cast<SLine*>(ne);
                  Element* e1;
                  Element* e2;
                  switch(hp->anchor()) {
                        case Spanner::ANCHOR_SEGMENT:
                              {
                              Segment* s1  = static_cast<Segment*>(hp->startElement());
                              Segment* s2  = static_cast<Segment*>(hp->endElement());
                              Measure* m1  = s1->measure();
                              Measure* m2  = s2->measure();
                              Measure* nm1 = score->tick2measure(m1->tick());
                              Measure* nm2 = score->tick2measure(m2->tick());
                              e1           = nm1->findSegment(s1->subtype(), s1->tick());
                              e2           = nm2->findSegment(s2->subtype(), s2->tick());
                              }
                              break;
                        case Spanner::ANCHOR_MEASURE:
                              {
                              Measure* m1 = static_cast<Measure*>(hp->startElement());
                              Measure* m2 = static_cast<Measure*>(hp->endElement());
                              e1          = score->tick2measure(m1->tick());
                              e2          = score->tick2measure(m2->tick());
                              }
                              break;
                        case Spanner::ANCHOR_NOTE:
                              {
                              Note* n1 = static_cast<Note*>(hp->startElement());
                              Note* n2 = static_cast<Note*>(hp->endElement());
                              e1       = n1;          // TODO: parts
                              e2       = n2;
                              }
                              break;
                        default:
                              abort();
                        }
                  nhp->setStartElement(e1);
                  nhp->setEndElement(e2);
                  nhp->setParent(e1);
                  undo(new AddElement(nhp));
                  }
            else if (element->type() == Element::NOTE) {
                  Note* note       = static_cast<Note*>(element);
                  Chord* cr        = note->chord();
                  Segment* segment = cr->segment();
                  int tick         = segment->tick();
                  Measure* m       = score->tick2measure(tick);
                  Segment* seg     = m->findSegment(Segment::SegChordRest, tick);
                  Note* nnote      = static_cast<Note*>(ne);
                  int ntrack       = staffIdx * VOICES + nnote->voice();
                  nnote->setScore(score);
                  nnote->setTrack(ntrack);
                  Chord* ncr       = static_cast<Chord*>(seg->element(ntrack));
                  nnote->setParent(ncr);
                  undo(new AddElement(nnote));
                  score->updateAccidentals(m, staffIdx);
                  score->setLayout(m);
                  }
            else if (element->type() == Element::BREATH) {
                  Breath* breath   = static_cast<Breath*>(element);
                  int tick         = breath->segment()->tick();
                  Measure* m       = score->tick2measure(tick);
                  Segment* seg     = m->undoGetSegment(Segment::SegBreath, tick);
                  Breath* nbreath  = static_cast<Breath*>(ne);
                  int ntrack       = staffIdx * VOICES + nbreath->voice();
                  nbreath->setScore(score);
                  nbreath->setTrack(ntrack);
                  nbreath->setParent(seg);
                  undo(new AddElement(nbreath));
                  }
            else
                  qDebug("undoAddElement: unhandled: <%s>", element->name());
            }
      }

//---------------------------------------------------------
//   undoAddGrace
//---------------------------------------------------------

void Score::undoAddGrace(Chord* chord, Segment* s, bool behind)
      {
      QList<Staff*> staffList;
      Staff* ostaff = chord->staff();
      LinkedStaves* linkedStaves = ostaff->linkedStaves();
      if (linkedStaves)
            staffList = linkedStaves->staves();
      else
            staffList.append(ostaff);
      int tick = s->tick();
      if (behind)
            tick += chord->duration().ticks();

      foreach(Staff* staff, staffList) {
            //
            // search for segment s
            //
            Score* score = staff->score();
            Measure* m;
            Segment* ss;
            if (score == this) {
                  m   = s->measure();
                  ss  = s;
                  }
            else {
                  m   = score->tick2measure(tick);
                  ss  = m->findSegment(Segment::SegChordRest, tick);
                  }
            // always create new segment for grace note:
            Segment* seg = new Segment(m, Segment::SegGrace, tick);
            if (behind) {
                  seg->setNext(ss->next());
                  seg->setPrev(ss);
                  }
            else {
                  seg->setNext(ss);
                  seg->setPrev(ss->prev());
                  }
            score->undoAddElement(seg);

            Chord* nc = (staff == ostaff) ? chord : static_cast<Chord*>(chord->linkedClone());
            nc->setScore(score);
            int staffIdx = score->staffIdx(staff);
            int ntrack = staffIdx * VOICES + chord->voice();
            nc->setTrack(ntrack);
            nc->setParent(seg);
            // setTpcFromPitch needs to know the note tick position
            foreach(Note* note, nc->notes()) {
                  if (note->tpc() == INVALID_TPC)
                        note->setTpcFromPitch();
                  }
            undo(new AddElement(nc));
            score->updateAccidentals(m, staffIdx);
            }
      }

//---------------------------------------------------------
//   undoAddCR
//---------------------------------------------------------

void Score::undoAddCR(ChordRest* cr, Measure* measure, int tick)
      {
      Q_ASSERT(cr->type() != Element::CHORD || !(static_cast<Chord*>(cr)->notes()).isEmpty());

      QList<Staff*> staffList;
      Staff* ostaff = cr->staff();
      LinkedStaves* linkedStaves = ostaff->linkedStaves();
      if (linkedStaves)
            staffList = linkedStaves->staves();
      else
            staffList.append(ostaff);
      Segment::SegmentType segmentType;
      if ((cr->type() == Element::CHORD) && (((Chord*)cr)->noteType() != NOTE_NORMAL))
            segmentType = Segment::SegGrace;
      else
            segmentType = Segment::SegChordRest;
      foreach(Staff* staff, staffList) {
            Score* score = staff->score();
            Measure* m   = (score == this) ? measure : score->tick2measure(tick);
            // always create new segment for grace note:
            Segment* seg = 0;
            if (segmentType != Segment::SegGrace)
                  seg = m->findSegment(segmentType, tick);
            if (seg == 0) {
                  seg = new Segment(m, segmentType, tick);
                  score->undoAddElement(seg);
                  }
            ChordRest* newcr = (staff == ostaff) ? cr : static_cast<ChordRest*>(cr->linkedClone());
            newcr->setScore(score);
            int staffIdx = score->staffIdx(staff);
            int ntrack = staffIdx * VOICES + cr->voice();
            newcr->setTrack(ntrack);
            newcr->setParent(seg);

            if (newcr->type() == Element::CHORD) {
                  Chord* chord = static_cast<Chord*>(newcr);
                  // setTpcFromPitch needs to know the note tick position
                  foreach(Note* note, chord->notes()) {
                        if (note->tpc() == INVALID_TPC)
                              note->setTpcFromPitch();
                        }
                  }
            if (cr->tuplet()) {
                  Tuplet* nt = 0;
                  Tuplet* t = cr->tuplet();
                  if (staff == ostaff)
                        nt = t;
                  else {
                        //if (t->elements().isEmpty() || t->elements().front() == cr) {
                        if (t->elements().front() == cr) {
                              nt = static_cast<Tuplet*>(t->linkedClone());
                              nt->setScore(score);
                              }
                        else {
                              LinkedElements* le = cr->tuplet()->links();
                              foreach(Element* e, *le) {
                                    if (e->score() == score)
                                          nt = static_cast<Tuplet*>(e);
                                    }
                              }
                        }
                  newcr->setTuplet(nt);
                  }
            undo(new AddElement(newcr));
            score->updateAccidentals(m, staffIdx);
            }
      }

//---------------------------------------------------------
//   undoRemoveElement
//---------------------------------------------------------

void Score::undoRemoveElement(Element* element)
      {
      QList<Segment*> segments;
      foreach(Element* e, element->linkList()) {
            undo(new RemoveElement(e));
            if (e->type() == Element::KEYSIG)                  // TODO: should be done in undo()/redo()
                  e->score()->cmdUpdateNotes();
            if (!e->isChordRest() && e->parent() && (e->parent()->type() == Element::SEGMENT)) {
                  Segment* s = static_cast<Segment*>(e->parent());
                  if (!segments.contains(s))
                        segments.append(s);
                  }
            }
      foreach(Segment* s, segments) {
            if (s->isEmpty())
                  undo(new RemoveElement(s));
            }
      }

//---------------------------------------------------------
//   undoChangeTuning
//---------------------------------------------------------

void Score::undoChangeTuning(Note* n, qreal v)
      {
      undoChangeProperty(n, P_TUNING, v);
      }

void Score::undoChangeUserMirror(Note* n, MScore::DirectionH d)
      {
      undoChangeProperty(n, P_MIRROR_HEAD, d);
      }

//---------------------------------------------------------
//   undoChangePageFormat
//---------------------------------------------------------

void Score::undoChangePageFormat(PageFormat* p, qreal v, int pageOffset)
      {
      undo(new ChangePageFormat(this, p, v, pageOffset));
      }

//---------------------------------------------------------
//   AddElement
//---------------------------------------------------------

AddElement::AddElement(Element* e)
      {
      element = e;
      }

//---------------------------------------------------------
//   undoRemoveTuplet
//---------------------------------------------------------

static void undoRemoveTuplet(DurationElement* cr)
      {
      if (cr->tuplet()) {
            cr->tuplet()->remove(cr);
            if (cr->tuplet()->elements().isEmpty())
                  undoRemoveTuplet(cr->tuplet());
            }
      }

//---------------------------------------------------------
//   undoAddTuplet
//---------------------------------------------------------

static void undoAddTuplet(DurationElement* cr)
      {
      if (cr->tuplet()) {
            cr->tuplet()->add(cr);
            if (cr->tuplet()->elements().size() == 1)
                  undoAddTuplet(cr->tuplet());
            }
      }

//---------------------------------------------------------
//   undo
//---------------------------------------------------------

void AddElement::undo()
      {
      element->score()->removeElement(element);
      if (element->type() == Element::TIE) {
            Tie* tie = static_cast<Tie*>(element);
            Measure* m1 = tie->startNote()->chord()->measure();
            Measure* m2 = tie->endNote()->chord()->measure();

            if (m1 != m2)
                  tie->score()->cmdUpdateNotes();
            else
                  tie->score()->updateAccidentals(m1, tie->staffIdx());
            }
      else if (element->isChordRest()) {
            undoRemoveTuplet(static_cast<ChordRest*>(element));
            }
      }

//---------------------------------------------------------
//   redo
//---------------------------------------------------------

void AddElement::redo()
      {
      element->score()->addElement(element);
      if (element->type() == Element::TIE) {
            Tie* tie = static_cast<Tie*>(element);
            Measure* m1 = tie->startNote()->chord()->measure();
            Measure* m2 = tie->endNote() ? tie->endNote()->chord()->measure() : 0;

            if (m2 && (m1 != m2))
                  tie->score()->cmdUpdateNotes();
            else
                  tie->score()->updateAccidentals(m1, tie->staffIdx());
            }
      else if (element->isChordRest()) {
            undoAddTuplet(static_cast<ChordRest*>(element));
            }
      }

//---------------------------------------------------------
//   name
//---------------------------------------------------------

#ifdef DEBUG_UNDO
const char* AddElement::name() const
      {
      static char buffer[64];
      sprintf(buffer, "Add: %s", element->name());
      return buffer;
      }
#endif


//---------------------------------------------------------
//   RemoveElement
//---------------------------------------------------------

RemoveElement::RemoveElement(Element* e)
      {
      element = e;

      Score* score = element->score();
      if (element->isChordRest()) {
            // remove any slurs pointing to this chor/rest
            ChordRest* cr = static_cast<ChordRest*>(element);
            foreach(Spanner* s, cr->spannerFor())
                  score->undoRemoveElement(s);
            foreach(Spanner* s, cr->spannerBack())
                  score->undoRemoveElement(s);
            if (cr->tuplet() && cr->tuplet()->elements().empty())
                  score->undoRemoveElement(cr->tuplet());
            if (e->type() == Element::CHORD) {
                  Chord* chord = static_cast<Chord*>(e);
                  foreach(Note* note, chord->notes()) {
                        if (note->tieFor() && note->tieFor()->endNote())
                              note->tieFor()->endNote()->setTieBack(0);
                        }
                  }
            }
      }

//---------------------------------------------------------
//   undo
//---------------------------------------------------------

void RemoveElement::undo()
      {
      element->score()->addElement(element);
      if (element->isChordRest()) {
            if (element->type() == Element::CHORD) {
                  Chord* chord = static_cast<Chord*>(element);
                  foreach(Note* note, chord->notes()) {
                        if (note->tieBack())
                              note->tieBack()->setEndNote(note);
                        }
                  }
            undoAddTuplet(static_cast<ChordRest*>(element));
            }
      if (element->type() == Element::MEASURE)
            element->score()->setLayoutAll(true);    //DEBUG
      }

//---------------------------------------------------------
//   redo
//---------------------------------------------------------

void RemoveElement::redo()
      {
      element->score()->removeElement(element);
      if (element->isChordRest())
            undoRemoveTuplet(static_cast<ChordRest*>(element));
      if (element->type() == Element::MEASURE)
            element->score()->setLayoutAll(true);    //DEBUG
      }

//---------------------------------------------------------
//   name
//---------------------------------------------------------

#ifdef DEBUG_UNDO
const char* RemoveElement::name() const
      {
      static char buffer[64];
      sprintf(buffer, "Remove: %s", element->name());
      return buffer;
      }
#endif


//---------------------------------------------------------
//   ChangeConcertPitch
//---------------------------------------------------------

ChangeConcertPitch::ChangeConcertPitch(Score* s, bool v)
      {
      score = s;
      val   = v;
      }

//---------------------------------------------------------
//   flip
//---------------------------------------------------------

void ChangeConcertPitch::flip()
      {
      int oval = int(score->styleB(ST_concertPitch));
      score->style()->set(ST_concertPitch, val);
      val = oval;
      }

//---------------------------------------------------------
//   InsertPart
//---------------------------------------------------------

InsertPart::InsertPart(Part* p, int i)
      {
      part = p;
      idx  = i;
      }

void InsertPart::undo()
      {
      part->score()->removePart(part);
      }

void InsertPart::redo()
      {
      part->score()->insertPart(part, idx);
      }

//---------------------------------------------------------
//   RemovePart
//---------------------------------------------------------

RemovePart::RemovePart(Part* p, int i)
      {
      part = p;
      idx  = i;
      }

void RemovePart::undo()
      {
      part->score()->insertPart(part, idx);
      }

void RemovePart::redo()
      {
      part->score()->removePart(part);
      }

//---------------------------------------------------------
//   InsertStaff
//---------------------------------------------------------

InsertStaff::InsertStaff(Staff* p, int i)
      {
      staff = p;
      idx  = i;
      }

void InsertStaff::undo()
      {
      staff->score()->removeStaff(staff);
      }

void InsertStaff::redo()
      {
      staff->score()->insertStaff(staff, idx);
      }

//---------------------------------------------------------
//   RemoveStaff
//---------------------------------------------------------

RemoveStaff::RemoveStaff(Staff* p, int i)
      {
      staff = p;
      idx  = i;
      }

void RemoveStaff::undo()
      {
      staff->score()->insertStaff(staff, idx);
      }

void RemoveStaff::redo()
      {
      staff->score()->removeStaff(staff);
      }

//---------------------------------------------------------
//   InsertMStaff
//---------------------------------------------------------

InsertMStaff::InsertMStaff(Measure* m, MStaff* ms, int i)
      {
      measure = m;
      mstaff  = ms;
      idx     = i;
      }

void InsertMStaff::undo()
      {
      measure->removeMStaff(mstaff, idx);
      }

void InsertMStaff::redo()
      {
      measure->insertMStaff(mstaff, idx);
      }

//---------------------------------------------------------
//   RemoveMStaff
//---------------------------------------------------------

RemoveMStaff::RemoveMStaff(Measure* m, MStaff* ms, int i)
      {
      measure = m;
      mstaff  = ms;
      idx     = i;
      }

void RemoveMStaff::undo()
      {
      measure->insertMStaff(mstaff, idx);
      }

void RemoveMStaff::redo()
      {
      measure->removeMStaff(mstaff, idx);
      }

//---------------------------------------------------------
//   InsertMeasure
//---------------------------------------------------------

void InsertMeasure::undo()
      {
      Score* score = measure->score();
      score->remove(measure);
      score->addLayoutFlags(LAYOUT_FIX_TICKS);
      score->setLayoutAll(true);
      }

void InsertMeasure::redo()
      {
      Score* score = measure->score();
      score->addMeasure(measure, pos);
      score->addLayoutFlags(LAYOUT_FIX_TICKS);
      score->setLayoutAll(true);
      }

//---------------------------------------------------------
//   SortStaves
//---------------------------------------------------------

SortStaves::SortStaves(Score* s, QList<int> l)
      {
      score = s;

      for(int i=0 ; i < l.size(); i++) {
            rlist.append(l.indexOf(i));
            }
      list  = l;
      }

void SortStaves::redo()
      {
      score->sortStaves(list);
      }

void SortStaves::undo()
      {
      score->sortStaves(rlist);
      }

//---------------------------------------------------------
//   ChangePitch
//---------------------------------------------------------

ChangePitch::ChangePitch(Note* _note, int _pitch, int _tpc, int l/*, int f, int s*/)
      {
      note  = _note;
      if (_note == 0)
            abort();
      pitch  = _pitch;
      tpc    = _tpc;
      line   = l;
//      fret   = f;
//      string = s;
      }

void ChangePitch::flip()
      {
      int f_pitch                 = note->pitch();
      int f_tpc                   = note->tpc();
      int f_line                  = note->line();

      // do not change unless necessary: setting note pitch triggers chord re-fretting on TABs
      // which triggers ChangePitch(), leading to recursion with negative side effects
      bool updateAccid = false;
      if (f_pitch != pitch || f_tpc != tpc) {
            updateAccid = true;
            note->setPitch(pitch, tpc);
            }
      if (f_line != line)
            note->setLine(line);

      pitch          = f_pitch;
      tpc            = f_tpc;
      line           = f_line;

      Score* score = note->score();
      if(updateAccid) {
            Chord* chord = note->chord();
            Measure* measure = chord->segment()->measure();
            score->updateAccidentals(measure, chord->staffIdx());
            }
      // score->setLayout(measure);
      score->setLayoutAll(true);
      }

//---------------------------------------------------------
//   FlipNoteDotDirection
//---------------------------------------------------------

void FlipNoteDotDirection::flip()
      {
      note->setDotPosition(note->dotIsUp() ? MScore::DOWN : MScore::UP);
      }

//---------------------------------------------------------
//   ChangeElement
//---------------------------------------------------------

ChangeElement::ChangeElement(Element* oe, Element* ne)
      {
      oldElement = oe;
      newElement = ne;
      }

void ChangeElement::flip()
      {
//      qDebug("ChangeElement::flip() %s(%p) -> %s(%p) links %d",
//         oldElement->name(), oldElement, newElement->name(), newElement,
//         oldElement->links() ? oldElement->links()->size() : -1);

      LinkedElements* links = oldElement->links();
      if (links) {
            links->removeOne(oldElement);
            links->append(newElement);
            }

      Score* score = oldElement->score();
      if (oldElement->selected())
            score->deselect(oldElement);
      if (newElement->selected())
            score->select(newElement);
      if (oldElement->parent() == 0) {
            score->removeElement(oldElement);
            score->addElement(newElement);
            }
      else {
            oldElement->parent()->change(oldElement, newElement);
            }

      qSwap(oldElement, newElement);

      if (newElement->type() == Element::KEYSIG)
            newElement->staff()->setUpdateKeymap(true);
      else if (newElement->type() == Element::DYNAMIC)
            newElement->score()->addLayoutFlags(LAYOUT_FIX_PITCH_VELO);
      else if (newElement->type() == Element::TEMPO_TEXT) {
            TempoText* t = static_cast<TempoText*>(oldElement);
            score->setTempo(t->segment(), t->tempo());
            }
      if (newElement->isSegment()) {
            SpannerSegment* os = static_cast<SpannerSegment*>(oldElement);
            SpannerSegment* ns = static_cast<SpannerSegment*>(newElement);
            if (os->system())
                  os->system()->remove(os);
            if (ns->system())
                  ns->system()->add(ns);
            }
      score->setLayoutAll(true);
      }

//---------------------------------------------------------
//   InsertStaves
//---------------------------------------------------------

InsertStaves::InsertStaves(Measure* m, int _a, int _b)
      {
      measure = m;
      a       = _a;
      b       = _b;
      }

void InsertStaves::undo()
      {
      measure->removeStaves(a, b);
      }

void InsertStaves::redo()
      {
      measure->insertStaves(a, b);
      }

//---------------------------------------------------------
//   RemoveStaves
//---------------------------------------------------------

RemoveStaves::RemoveStaves(Measure* m, int _a, int _b)
      {
      measure = m;
      a       = _a;
      b       = _b;
      }

void RemoveStaves::undo()
      {
      measure->insertStaves(a, b);
      }

void RemoveStaves::redo()
      {
      measure->removeStaves(a, b);
      }

//---------------------------------------------------------
//   ChangeKeySig
//---------------------------------------------------------

ChangeKeySig::ChangeKeySig(KeySig* _keysig, KeySigEvent _ks, bool sc, bool sn)
      {
      keysig = _keysig;
      ks     = _ks;
      showCourtesy = sc;
      showNaturals = sn;
      }

//---------------------------------------------------------
//   flip
//---------------------------------------------------------

void ChangeKeySig::flip()
      {
      KeySigEvent oe = keysig->keySigEvent();
      bool sc        = keysig->showCourtesy();
      bool sn        = keysig->showNaturals();

      keysig->setKeySigEvent(ks);
      keysig->setShowCourtesy(showCourtesy);
      keysig->setShowNaturals(showNaturals);
//      keysig->staff()->setKey(keysig->segment()->tick(), ks);

      showCourtesy = sc;
      showNaturals = sn;
      ks           = oe;

      keysig->score()->setLayoutAll(true);
      keysig->score()->cmdUpdateNotes();
      }

//---------------------------------------------------------
//   ChangeMeasureLen
//---------------------------------------------------------

ChangeMeasureLen::ChangeMeasureLen(Measure* m, Fraction l)
      {
      measure     = m;
      len         = l;
      }

void ChangeMeasureLen::flip()
      {
      Fraction oLen = measure->len();

      //
      // move EndBarLine and TimeSigAnnounce
      // to end of measure:
      //
      int endTick = measure->tick() + len.ticks();
      for (Segment* segment = measure->first(); segment; segment = segment->next()) {
            if (segment->subtype() != Segment::SegEndBarLine
               && segment->subtype() != Segment::SegTimeSigAnnounce)
                  continue;
            segment->setTick(endTick);
            }
      measure->setLen(len);
//      measure->score()->addLayoutFlags(LAYOUT_FIX_TICKS); // we need to fix tick immediately!
      measure->score()->fixTicks();
      len = oLen;
      }

//---------------------------------------------------------
//   ChangeRepeatFlags
//---------------------------------------------------------

ChangeRepeatFlags::ChangeRepeatFlags(Measure* m, int f)
      {
      measure = m;
      flags   = f;
      }

void ChangeRepeatFlags::flip()
      {
      int tmp = measure->repeatFlags();
      measure->setRepeatFlags(flags);
//      measure->score()->setLayout(measure);
      measure->score()->setLayoutAll(true);
      flags = tmp;
      }

//---------------------------------------------------------
//   ChangeVoltaEnding
//---------------------------------------------------------

ChangeVoltaEnding::ChangeVoltaEnding(Volta* v, const QList<int>& l)
      {
      volta = v;
      list  = l;
      }

void ChangeVoltaEnding::flip()
      {
      QList<int> l = volta->endings();
      volta->setEndings(list);
      list = l;
      }

//---------------------------------------------------------
//   ChangeVoltaText
//---------------------------------------------------------

ChangeVoltaText::ChangeVoltaText(Volta* v, const QString& t)
      {
      volta = v;
      text  = t;
      }

void ChangeVoltaText::flip()
      {
      QString s = volta->text();
      volta->setText(text);
      text = s;
      }

//---------------------------------------------------------
//   ChangeChordRestSize
//---------------------------------------------------------

ChangeChordRestSize::ChangeChordRestSize(ChordRest* _cr, bool _small)
      {
      cr = _cr;
      small = _small;
      }

void ChangeChordRestSize::flip()
      {
      bool s = cr->small();
      cr->setSmall(small);
      small = s;
      }

//---------------------------------------------------------
//   ChangeChordNoStem
//---------------------------------------------------------

ChangeChordNoStem::ChangeChordNoStem(Chord* c, bool f)
      {
      chord = c;
      noStem = f;
      }

void ChangeChordNoStem::flip()
      {
      bool ns = chord->noStem();
      chord->setNoStem(noStem);
      noStem = ns;
      }

//---------------------------------------------------------
//   ChangeEndBarLineType
//---------------------------------------------------------

ChangeEndBarLineType::ChangeEndBarLineType(Measure* m, BarLineType st)
      {
      measure = m;
      subtype = st;
      }

void ChangeEndBarLineType::flip()
      {
      BarLineType typ = measure->endBarLineType();
      measure->setEndBarLineType(subtype, false);
      subtype = typ;
      }

//---------------------------------------------------------
//   ChangeBarLineSpan
//---------------------------------------------------------

ChangeBarLineSpan::ChangeBarLineSpan(Staff* _staff, int _span, int _spanFrom, int _spanTo)
      {
      staff       = _staff;
      span        = _span;
      spanFrom    = _spanFrom;
      spanTo      = _spanTo;
      }

void ChangeBarLineSpan::flip()
      {
      int nspan         = staff->barLineSpan();
      int nspanFrom     = staff->barLineFrom();
      int nspanTo       = staff->barLineTo();
      staff->setBarLineSpan(span);
      staff->setBarLineFrom(spanFrom);
      staff->setBarLineTo(spanTo);
      span        = nspan;
      spanFrom    = nspanFrom;
      spanTo      = nspanTo;
      // all bar lines of this staff across the whole score needs to be re-laid out and re-drawn
      staff->score()->setLayoutAll(true);
      }

//---------------------------------------------------------
//   ChangeSingleBarLineSpan
//---------------------------------------------------------

ChangeSingleBarLineSpan::ChangeSingleBarLineSpan(BarLine* _barLine, int _span, int _spanFrom, int _spanTo)
      {
      barLine     = _barLine;
      span        = _span;
      spanFrom    = _spanFrom;
      spanTo      = _spanTo;
      }

void ChangeSingleBarLineSpan::flip()
      {
      barLine->score()->addRefresh(barLine->abbox()); // area of this bar line needs redraw
      int nspan         = barLine->span();
      int nspanFrom     = barLine->spanFrom();
      int nspanTo       = barLine->spanTo();
      barLine->setSpan(span);
      barLine->setSpanFrom(spanFrom);
      barLine->setSpanTo(spanTo);
      barLine->setCustomSpan(true);
      span        = nspan;
      spanFrom    = nspanFrom;
      spanTo      = nspanTo;
      barLine->layout();                              // update bbox
      // re-create bar lines for other staves, if span of this bar line decreased
      if(barLine->parent() && barLine->parent()->type() == Element::SEGMENT)
            (static_cast<Segment*>(barLine->parent()))->measure()->createEndBarLines();
      barLine->score()->addRefresh(barLine->abbox()); // new area of this bar line needs redraw
      }

//---------------------------------------------------------
//   ChangeSlurOffsets
//---------------------------------------------------------

void ChangeSlurOffsets::flip()
      {
      for (int i = 0; i < 4; ++i) {
            QPointF f = slur->slurOffset(i);
            slur->setSlurOffset(i, off[i]);
            off[i] = f;
            }
      }

//---------------------------------------------------------
//   TransposeHarmony
//---------------------------------------------------------

TransposeHarmony::TransposeHarmony(Harmony* h, int rtpc, int btpc)
      {
      harmony = h;
      rootTpc = rtpc;
      baseTpc = btpc;
      }

void TransposeHarmony::flip()
      {
      int baseTpc1 = harmony->baseTpc();
      int rootTpc1 = harmony->rootTpc();
      harmony->setBaseTpc(baseTpc);
      harmony->setRootTpc(rootTpc);
      harmony->render();
      rootTpc = rootTpc1;
      baseTpc = baseTpc1;
      }

//---------------------------------------------------------
//   ExchangeVoice
//---------------------------------------------------------

ExchangeVoice::ExchangeVoice(Measure* m, int _val1, int _val2, int _staff1, int _staff2)
      {
      measure = m;
      val1    = _val1;
      val2    = _val2;
      staff1  = _staff1;
      staff2  = _staff2;
      }

void ExchangeVoice::undo()
      {
      measure->exchangeVoice(val2, val1, staff1, staff2);
      }

void ExchangeVoice::redo()
      {
      measure->exchangeVoice(val1, val2, staff1, staff2);
      }

//---------------------------------------------------------
//   ChangeInstrumentShort
//---------------------------------------------------------

ChangeInstrumentShort::ChangeInstrumentShort(int _tick, Part* p, QList<StaffNameDoc> t)
      {
      tick = _tick;
      part = p;
      text = t;
      }

void ChangeInstrumentShort::flip()
      {
      QList<StaffNameDoc> s = part->shortNames(tick);
      part->setShortNames(text, tick);
      text = s;
      part->score()->setLayoutAll(true);
      }

//---------------------------------------------------------
//   ChangeInstrumentLong
//---------------------------------------------------------

ChangeInstrumentLong::ChangeInstrumentLong(int _tick, Part* p, QList<StaffNameDoc> t)
      {
      tick = _tick;
      part = p;
      text = t;
      }

void ChangeInstrumentLong::flip()
      {
      QList<StaffNameDoc> s = part->longNames(tick);
      part->setLongNames(text, tick);
      text = s;
      part->score()->setLayoutAll(true);
      }

//---------------------------------------------------------
//   ChangeChordRestLen
//---------------------------------------------------------

ChangeChordRestLen::ChangeChordRestLen(ChordRest* c, const TDuration& _d)
   : cr(c), d(_d)
      {
      }

void ChangeChordRestLen::flip()
      {
      TDuration od = cr->durationType();
      cr->setDurationType(d);
      if (d == TDuration::V_MEASURE) {
            cr->setDuration(cr->measure()->len());
            }
      else {
            cr->setDuration(d.fraction());
            }
      d   = od;
      cr->score()->setLayout(cr->measure());
      }

//---------------------------------------------------------
//   MoveElement
//---------------------------------------------------------

MoveElement::MoveElement(Element* e, const QPointF& o)
      {
      element = e;
      offset = o;
      }

void MoveElement::flip()
      {
      QPointF po = element->userOff();
      element->score()->addRefresh(element->canvasBoundingRect());
      element->setUserOff(offset);
      if (element->type() == Element::REST)
            element->layout();            // ledgerline could change
      element->score()->addRefresh(element->canvasBoundingRect());
      offset = po;
      }

//---------------------------------------------------------
//   ChangeBracketSpan
//---------------------------------------------------------

ChangeBracketSpan::ChangeBracketSpan(Staff* s, int c, int sp)
      {
      staff  = s;
      column = c;
      span   = sp;
      }

void ChangeBracketSpan::flip()
      {
      int oSpan  = staff->bracketSpan(column);
      staff->setBracketSpan(column, span);
      span = oSpan;
      }

//---------------------------------------------------------
//   EditText::undo
//---------------------------------------------------------

void EditText::undo()
      {
      if (!text->styled()) {
            for (int i = 0; i < undoLevel; ++i)
                  text->doc()->undo();
            }
      undoRedo();
      }

//---------------------------------------------------------
//   EditText::redo
//---------------------------------------------------------

void EditText::redo()
      {
      if (!text->styled()) {
            for (int i = 0; i < undoLevel; ++i)
                  text->doc()->redo();
            }
      undoRedo();
      }

//---------------------------------------------------------
//   EditText::undoRedo
//---------------------------------------------------------

void EditText::undoRedo()
      {
      if (text->styled()) {
            QString s = text->getText();
            text->setText(oldText);
            oldText = s;
            }
      else {
            text->textChanged();
            if (text->type() == Element::TEMPO_TEXT) {
                  TempoText* tt = static_cast<TempoText*>(text);
                  tt->score()->setTempo(tt->segment(), tt->tempo());
                  }
            }
      text->score()->setLayoutAll(true);
      }

//---------------------------------------------------------
//   ChangePatch
//---------------------------------------------------------

void ChangePatch::flip()
      {
      MidiPatch op;
      op.prog          = channel->program;
      op.bank          = channel->bank;
      op.synti         = channel->synti;

      channel->program = patch.prog;
      channel->bank    = patch.bank;
      channel->synti   = patch.synti;
      patch            = op;

      if (MScore::seq == 0)
            return;

      Event event(ME_CONTROLLER);
      event.setChannel(channel->channel);

      int hbank = (channel->bank >> 7) & 0x7f;
      int lbank = channel->bank & 0x7f;

      event.setController(CTRL_HBANK);
      event.setValue(hbank);
      MScore::seq->sendEvent(event);

      event.setController(CTRL_LBANK);
      event.setValue(lbank);
      MScore::seq->sendEvent(event);

      event.setController(CTRL_PROGRAM);
      event.setValue(channel->program);

      MScore::seq->sendEvent(event);
      }

//---------------------------------------------------------
//   ChangePageFormat
//---------------------------------------------------------

ChangePageFormat::ChangePageFormat(Score* cs, PageFormat* p, qreal s, int po)
      {
      score      = cs;
      pf         = new PageFormat;
      pf->copy(*p);
      spatium    = s;
      pageOffset = po;
      }

ChangePageFormat::~ChangePageFormat()
      {
      delete pf;
      }

//---------------------------------------------------------
//   flip
//---------------------------------------------------------

void ChangePageFormat::flip()
      {
      PageFormat f;
      f.copy(*(score->pageFormat()));
      qreal os    = score->spatium();
      int po       = score->pageNumberOffset();

      score->setPageFormat(*pf);
      if (os != spatium) {
            score->setSpatium(spatium);
            score->spatiumChanged(os, spatium);
            }
      score->setPageNumberOffset(pageOffset);
      score->setLayoutAll(true);

      pf->copy(f);
      spatium = os;
      pageOffset = po;
      }

//---------------------------------------------------------
//   ChangeStaff
//---------------------------------------------------------

ChangeStaff::ChangeStaff(Staff* _staff, bool _small, bool _invisible, StaffType* st)
      {
      staff     = _staff;
      small     = _small;
      invisible = _invisible;
      staffType = st;
      }

//---------------------------------------------------------
//   flip
//---------------------------------------------------------

void ChangeStaff::flip()
      {
      bool invisibleChanged = staff->invisible() != invisible;
      bool typeChanged      = staff->staffType() != staffType;

      int oldSmall      = staff->small();
      bool oldInvisible = staff->invisible();
      StaffType* st     = staff->staffType();

      staff->setSmall(small);
      staff->setInvisible(invisible);
      staff->setStaffType(staffType);

      small     = oldSmall;
      invisible = oldInvisible;
      staffType = st;

      if (invisibleChanged || typeChanged) {
            Score* score = staff->score();
            int staffIdx = score->staffIdx(staff);
            for (Measure* m = score->firstMeasure(); m; m = m->nextMeasure()) {
                  MStaff* mstaff = m->mstaff(staffIdx);
                  mstaff->lines->setVisible(!staff->invisible());
                  }
            // if staff type changed, the whole staff across the entire score needs re-laying out
            if(typeChanged)
                  score->setLayoutAll(true);
            }
      staff->score()->rebuildMidiMapping();
      staff->score()->setPlaylistDirty(true);
      }

//---------------------------------------------------------
//   ChangePart
//---------------------------------------------------------

ChangePart::ChangePart(Part* _part, const Instrument& i, const QString& s)
      {
      instrument = i;
      part       = _part;
      partName   = s;
      }

//---------------------------------------------------------
//   flip
//---------------------------------------------------------

void ChangePart::flip()
      {
      Instrument oi = *part->instr();
      QString s     = part->partName();
      part->setInstrument(instrument);
      part->setPartName(partName);
      partName   = s;
      instrument = oi;
      part->score()->rebuildMidiMapping();
      part->score()->setInstrumentsChanged(true);
      part->score()->setPlaylistDirty(true);
      }

//---------------------------------------------------------
//   ChangeTextStyle
//---------------------------------------------------------

ChangeTextStyle::ChangeTextStyle(Score* s, const TextStyle& st)
      {
      score = s;
      style = st;
      }

//---------------------------------------------------------
//   updateTextStyle
//---------------------------------------------------------

static void updateTextStyle(void* a, Element* e)
      {
      QString s = *(QString*)a;
      if (e->isText()) {
            Text* text = static_cast<Text*>(e);
            if (text->styled() && text->textStyle().name() == s) {
                  text->setTextStyle(text->score()->textStyle(s));
                  text->styleChanged();
                  }
            }
      }

//---------------------------------------------------------
//   flip
//---------------------------------------------------------

void ChangeTextStyle::flip()
      {
      TextStyle os = score->style()->textStyle(style.name());
      score->style()->setTextStyle(style);
      QString s(style.name());
      score->scanElements(&s, updateTextStyle);
      style = os;
      score->setLayoutAll(true);
      }

//---------------------------------------------------------
//   AddTextStyle::undo
//---------------------------------------------------------

void AddTextStyle::undo()
      {
      score->style()->removeTextStyle(style);
      }

//---------------------------------------------------------
//   AddTextStyle::redo
//---------------------------------------------------------

void AddTextStyle::redo()
      {
      score->style()->addTextStyle(style);
      }

//---------------------------------------------------------
//   ChangeStretch
//---------------------------------------------------------

ChangeStretch::ChangeStretch(Measure* m, qreal s)
   : measure(m), stretch(s)
      {
      }

//---------------------------------------------------------
//   flip
//---------------------------------------------------------

void ChangeStretch::flip()
      {
      qreal oStretch = measure->userStretch();
      measure->setUserStretch(stretch);
      measure->score()->setLayoutAll(true);
      stretch = oStretch;
      }

//---------------------------------------------------------
//   ChangeStyle
//---------------------------------------------------------

ChangeStyle::ChangeStyle(Score* s, const MStyle& st)
   : score(s), style(st)
      {
      }

static void updateTextStyle2(void*, Element* e)
      {
      if (!e->isText())
            return;

      if (e->type() == Element::HARMONY)
            static_cast<Harmony*>(e)->render();
      else {
#if 0 // TODO?
            Text* text = static_cast<Text*>(e);
            if (text->styled()) {
                  QString sn = text->styleName();
                  int st = text->score()->style()->textStyleType(sn);
                  if (st == TEXT_STYLE_INVALID) {
                        //
                        // this was probably a user defined text style
                        // which is not part of the new style file
                        //
                        text->setStyled(false);
                        }
                  else {
                        text->setText(text->getText());     // destroy formatting
                        }
                  }
#endif
            }
      }

//---------------------------------------------------------
//   flip
//---------------------------------------------------------

void ChangeStyle::flip()
      {
      MStyle tmp = *score->style();

      if (score->styleB(ST_concertPitch) != style.valueB(ST_concertPitch))
            score->cmdConcertPitchChanged(style.valueB(ST_concertPitch), true);

      score->setStyle(style);
      score->scanElements(0, updateTextStyle2);
      score->setLayoutAll(true);

      style = tmp;
      }

//---------------------------------------------------------
//   ChangeChordStaffMove
//---------------------------------------------------------

ChangeChordStaffMove::ChangeChordStaffMove(Chord* c, int v)
   : chord(c), staffMove(v)
      {
      }

void ChangeChordStaffMove::flip()
      {
      int v = chord->staffMove();
      chord->setStaffMove(staffMove);
      chord->score()->updateAccidentals(chord->measure(), chord->staffIdx());
      chord->score()->setLayoutAll(true);
      staffMove = v;
      }

//---------------------------------------------------------
//   ChangeVelocity
//---------------------------------------------------------

ChangeVelocity::ChangeVelocity(Note* n, MScore::ValueType t, int o)
   : note(n), veloType(t), veloOffset(o)
      {
      }

void ChangeVelocity::flip()
      {
      MScore::ValueType t = note->veloType();
      int o       = note->veloOffset();
      note->setVeloType(veloType);
      note->setVeloOffset(veloOffset);
      veloType   = t;
      veloOffset = o;
      }

//---------------------------------------------------------
//   ChangeMStaffProperties
//---------------------------------------------------------

ChangeMStaffProperties::ChangeMStaffProperties(MStaff* ms, bool v, bool s)
   : mstaff(ms), visible(v), slashStyle(s)
      {
      }

//---------------------------------------------------------
//   flip
//---------------------------------------------------------

void ChangeMStaffProperties::flip()
      {
      bool v = mstaff->visible();
      bool s = mstaff->slashStyle();
      mstaff->setVisible(visible);
      mstaff->setSlashStyle(slashStyle);
      visible    = v;
      slashStyle = s;
      }

//---------------------------------------------------------
//   ChangeMeasureProperties
//---------------------------------------------------------

ChangeMeasureProperties::ChangeMeasureProperties(
   Measure* m,
   bool _bmm,
   int rc,
   qreal s,
   int o,
   bool ir
   ) :
   measure(m),
   breakMM(_bmm),
   repeatCount(rc),
   stretch(s),
   noOffset(o),
   irregular(ir)
      {
      }

//---------------------------------------------------------
//   flip
//---------------------------------------------------------

void ChangeMeasureProperties::flip()
      {
      bool a   = measure->breakMultiMeasureRest();
      int r    = measure->repeatCount();
      qreal s = measure->userStretch();
      int o    = measure->noOffset();
      bool ir  = measure->irregular();

      measure->setBreakMultiMeasureRest(breakMM);
      measure->setRepeatCount(repeatCount);
      measure->setUserStretch(stretch);
      Score* score = measure->score();
      if (o != noOffset || ir != irregular) {
            measure->setNoOffset(noOffset);
            measure->setIrregular(irregular);
            score->renumberMeasures();
            }
      breakMM     = a;
      repeatCount = r;
      stretch     = s;
      noOffset    = o;
      irregular   = ir;

      score->addLayoutFlags(LAYOUT_FIX_TICKS);
      score->setLayoutAll(true);
      }

//---------------------------------------------------------
//   ChangeTimesig
//---------------------------------------------------------

ChangeTimesig::ChangeTimesig(TimeSig * _timesig, bool sc, const Fraction& f1,
   const Fraction& f2, QString numStr, QString denStr, TimeSigType st)
      {
      timesig           = _timesig;
      showCourtesy      = sc;
      sig               = f1;
      stretch           = f2;
      numeratorString   = numStr;
      denominatorString = denStr;
      subtype           = st;
      }

//---------------------------------------------------------
//   flip
//---------------------------------------------------------

void ChangeTimesig::flip()
      {
      timesig->score()->addRefresh(timesig->abbox());
      bool sc           = timesig->showCourtesySig();
      Fraction f1       = timesig->sig();
      Fraction f2       = timesig->stretch();
      QString numStr    = timesig->numeratorString();
      QString denStr    = timesig->denominatorString();
      TimeSigType st    = timesig->subtype();

      timesig->setShowCourtesySig(showCourtesy);
      timesig->setSig(sig, subtype);
      timesig->setStretch(stretch);
      timesig->setNumeratorString(numeratorString);
      timesig->setDenominatorString(denominatorString);

      showCourtesy      = sc;
      sig               = f1;
      stretch           = f2;
      numeratorString   = numStr;
      denominatorString = denStr;
      subtype           = st;

      timesig->layout();
      timesig->score()->addRefresh(timesig->abbox());
      }

//---------------------------------------------------------
//   RemoveMeasures
//---------------------------------------------------------

RemoveMeasures::RemoveMeasures(Measure* m1, Measure* m2)
   : fm(m1), lm(m2)
      {
      }

//---------------------------------------------------------
//   undo
//    insert back measures
//---------------------------------------------------------

void RemoveMeasures::undo()
      {
      fm->score()->measures()->insert(fm, lm);
      fm->score()->fixTicks();
      }

//---------------------------------------------------------
//   redo
//    remove measures
//---------------------------------------------------------

void RemoveMeasures::redo()
      {
      fm->score()->measures()->remove(fm, lm);
      fm->score()->fixTicks();
      }

//---------------------------------------------------------
//   undo
//    insert back measures
//---------------------------------------------------------

void InsertMeasures::undo()
      {
      fm->score()->measures()->remove(fm, lm);
      fm->score()->fixTicks();
      }

//---------------------------------------------------------
//   redo
//    remove measures
//---------------------------------------------------------

void InsertMeasures::redo()
      {
      fm->score()->measures()->insert(fm, lm);
      fm->score()->fixTicks();
      }

//---------------------------------------------------------
//   flip
//---------------------------------------------------------

void ChangeImage::flip()
      {
      bool _lockAspectRatio = image->lockAspectRatio();
      bool _autoScale       = image->autoScale();
      int  _z               = image->z();
      image->setLockAspectRatio(lockAspectRatio);
      image->setAutoScale(autoScale);
      image->setZ(z);
      lockAspectRatio = _lockAspectRatio;
      autoScale       = _autoScale;
      z               = _z;
      }

//---------------------------------------------------------
//   flip
//---------------------------------------------------------

void ChangeHairpin::flip()
      {
      int vc        = hairpin->veloChange();
      Element::DynamicRange t = hairpin->dynRange();
      bool dg       = hairpin->diagonal();
      hairpin->setVeloChange(veloChange);
      hairpin->setDynRange(dynRange);
      hairpin->setDiagonal(diagonal);
      veloChange = vc;
      dynRange   = t;
      diagonal   = dg;
      hairpin->score()->updateHairpin(hairpin);
      }

//---------------------------------------------------------
//   flip
//---------------------------------------------------------

void ChangeDuration::flip()
      {
      Fraction od = cr->duration();
      cr->setDuration(d);
      d = od;
      }

//---------------------------------------------------------
//   AddExcerpt::undo
//---------------------------------------------------------

void AddExcerpt::undo()
      {
      score->parentScore()->removeExcerpt(score);
      score->parentScore()->setExcerptsChanged(true);
      }

//---------------------------------------------------------
//   AddExcerpt::redo
//---------------------------------------------------------

void AddExcerpt::redo()
      {
      score->parentScore()->addExcerpt(score);
      score->parentScore()->setExcerptsChanged(true);
      }

//---------------------------------------------------------
//   RemoveExcerpt::undo()
//---------------------------------------------------------

void RemoveExcerpt::undo()
      {
      score->parentScore()->addExcerpt(score);
      score->parentScore()->setExcerptsChanged(true);
      }

//---------------------------------------------------------
//   RemoveExcerpt::redo()
//---------------------------------------------------------

void RemoveExcerpt::redo()
      {
      score->parentScore()->removeExcerpt(score);
      score->parentScore()->setExcerptsChanged(true);
      }

//---------------------------------------------------------
//   flip
//---------------------------------------------------------

void ChangeBend::flip()
      {
      QList<PitchValue> pv = bend->points();
      bend->setPoints(points);
      points = pv;
      }

//---------------------------------------------------------
//   flip
//---------------------------------------------------------

void ChangeTremoloBar::flip()
      {
      QList<PitchValue> pv = bend->points();
      bend->setPoints(points);
      points = pv;
      }

//---------------------------------------------------------
//   ChangeNoteEvents::flip
//---------------------------------------------------------

void ChangeNoteEvents::flip()
      {
/*TODO:      QList<NoteEvent*> e = chord->playEvents();
      chord->setPlayEvents(events);
      events = e;
      */
      }

//---------------------------------------------------------
//   undoChangeBarLine
//---------------------------------------------------------

void Score::undoChangeBarLine(Measure* m, BarLineType barType)
      {
      foreach(Score* s, scoreList()) {
            Measure* measure = s->tick2measure(m->tick());
            Measure* nm      = m->nextMeasure();
            switch(barType) {
                  case END_BAR:
                  case NORMAL_BAR:
                  case DOUBLE_BAR:
                  case BROKEN_BAR:
                  case DOTTED_BAR:
                        {
                        s->undoChangeRepeatFlags(measure, measure->repeatFlags() & ~RepeatEnd);
                        if (nm)
                              s->undoChangeRepeatFlags(nm, nm->repeatFlags() & ~RepeatStart);
                        s->undoChangeEndBarLineType(measure, barType);
                        measure->setEndBarLineGenerated (false);
                        }
                        break;
                  case START_REPEAT:
                        s->undoChangeRepeatFlags(measure, measure->repeatFlags() | RepeatStart);
                        break;
                  case END_REPEAT:
                        s->undoChangeRepeatFlags(measure, measure->repeatFlags() | RepeatEnd);
                        if (nm)
                              s->undoChangeRepeatFlags(nm, nm->repeatFlags() & ~RepeatStart);
                        break;
                  case END_START_REPEAT:
                        s->undoChangeRepeatFlags(measure, measure->repeatFlags() | RepeatEnd);
                        if (nm)
                              s->undoChangeRepeatFlags(nm, nm->repeatFlags() | RepeatStart);
                        break;
                  }
            }
      }

//---------------------------------------------------------
//   ChangeInstrument::flip
//---------------------------------------------------------

void ChangeInstrument::flip()
      {
      Instrument oi = is->instrument();
      is->setInstrument(instrument);

      is->staff()->part()->setInstrument(instrument, is->segment()->tick());
      is->score()->rebuildMidiMapping();
      is->score()->setInstrumentsChanged(true);
      is->score()->setLayoutAll(true);
      instrument = oi;
      }

//---------------------------------------------------------
//   ChangeBoxProperties
//---------------------------------------------------------

ChangeBoxProperties::ChangeBoxProperties(Box* box,
   qreal marginLeft, qreal marginTop, qreal marginRight, qreal marginBottom,
   Spatium height, Spatium width, qreal tg, qreal bg)
      {
      _box              = box;
      _marginLeft       = marginLeft;
      _marginTop        = marginTop;
      _marginRight      = marginRight;
      _marginBottom     = marginBottom;
      _height           = height;
      _width            = width;
      _topGap           = tg;
      _bottomGap        = bg;
      }

//---------------------------------------------------------
//   flip
//---------------------------------------------------------

void ChangeBoxProperties::flip()
      {
      // flip margins
      qreal marginLeft       = _box->leftMargin();
      qreal marginTop        = _box->topMargin();
      qreal marginRight      = _box->rightMargin();
      qreal marginBottom     = _box->bottomMargin();
      qreal tg               = _box->topGap();
      qreal bg               = _box->bottomGap();

      _box->setLeftMargin  (_marginLeft);
      _box->setRightMargin (_marginRight);
      _box->setTopMargin   (_marginTop);
      _box->setBottomMargin(_marginBottom);
      _box->setTopGap      (_topGap);
      _box->setBottomGap   (_bottomGap);

      _marginLeft       = marginLeft;
      _marginTop        = marginTop;
      _marginRight      = marginRight;
      _marginBottom     = marginBottom;
      _topGap           = tg;
      _bottomGap        = bg;

      // according to box type, flip either height or width (or none)
      Spatium val;
      if (_box->type() == Element::VBOX) {
            val = _box->boxHeight();
            _box->setBoxHeight(_height);
            _height = val;
            }
      if (_box->type() == Element::HBOX) {
            val = _box->boxWidth();
            _box->setBoxWidth(_width);
            _width = val;
            }
      }

//---------------------------------------------------------
//   undoSwapCR
//---------------------------------------------------------

void Score::undoSwapCR(ChordRest* cr1, ChordRest* cr2)
      {
      undo(new SwapCR(cr1, cr2));
      }

//---------------------------------------------------------
//   flip
//---------------------------------------------------------

void SwapCR::flip()
      {
      Segment* s1 = cr1->segment();
      Segment* s2 = cr2->segment();
      int track = cr1->track();

      Element* cr = s1->element(track);
      s1->setElement(track, s2->element(track));
      s2->setElement(track, cr);
      cr1->score()->setLayoutAll(true);
      }

//---------------------------------------------------------
//   ChangeClefType
//---------------------------------------------------------

ChangeClefType::ChangeClefType(Clef* c, ClefType cl, ClefType tc)
      {
      clef            = c;
      concertClef     = cl;
      transposingClef = tc;
      }

//---------------------------------------------------------
//   ChangeClefType::flip
//---------------------------------------------------------

void ChangeClefType::flip()
      {
      ClefType ocl = clef->concertClef();
      ClefType otc = clef->transposingClef();

      clef->setConcertClef(concertClef);
      clef->setTransposingClef(transposingClef);
      clef->setClefType(clef->score()->concertPitch() ? concertClef : transposingClef);
      clef->staff()->addClef(clef);

      Segment* segment = clef->segment();
      updateNoteLines(segment, clef->track());
      clef->score()->setLayoutAll(true);

      concertClef     = ocl;
      transposingClef = otc;
      }

//---------------------------------------------------------
//   flip
//---------------------------------------------------------

void MoveStaff::flip()
      {
      Part* oldPart = staff->part();
      int idx = staff->rstaff();
      oldPart->removeStaff(staff);
      staff->setRstaff(rstaff);
      part->insertStaff(staff);
      part = oldPart;
      rstaff = idx;
      staff->score()->setLayoutAll(true);
      }

//---------------------------------------------------------
//   ChangeDurationType::flip
//---------------------------------------------------------

void ChangeDurationType::flip()
      {
      TDuration type = cr->durationType();
      cr->setDurationType(t);
      t = type;
      }

//---------------------------------------------------------
//   ChangeSpannerAnchor::flip
//---------------------------------------------------------

void ChangeSpannerAnchor::flip()
      {
      Element* se = spanner->startElement();
      Element* ee = spanner->endElement();

//      qDebug("ChangeSpannerAnchor:flip() spanner(%p--%p) %s  end(%p) -> end(%p)",
//         spanner->score(), spanner, spanner->name(),
//         spanner->endElement(), endElement);

      switch(spanner->anchor()) {
            case Spanner::ANCHOR_CHORD:
                  {
                  Q_ASSERT(spanner->type() == Element::SLUR);
                  Slur* slur = static_cast<Slur*>(spanner);
                  slur->startChord()->removeSlurFor(slur);
                  spanner->setStartElement(startElement);
                  static_cast<ChordRest*>(startElement)->addSlurFor(slur);

                  slur->endChord()->removeSlurBack(slur);
                  spanner->setEndElement(endElement);
                  static_cast<ChordRest*>(endElement)->addSlurBack(slur);
                  }
                  break;

            case Spanner::ANCHOR_MEASURE:
                  Q_ASSERT(spanner->startElement()->type() == Element::MEASURE);
                  static_cast<Measure*>(spanner->startElement())->removeSpannerFor(spanner);
                  spanner->setStartElement(startElement);
                  static_cast<Measure*>(startElement)->addSpannerFor(spanner);

                  Q_ASSERT(spanner->endElement()->type() == Element::MEASURE);
                  static_cast<Measure*>(spanner->endElement())->removeSpannerBack(spanner);
                  spanner->setEndElement(endElement);
                  static_cast<Measure*>(endElement)->addSpannerBack(spanner);
                  break;

            case Spanner::ANCHOR_SEGMENT:
                  Q_ASSERT(spanner->startElement()->type() == Element::SEGMENT);
                  static_cast<Segment*>(spanner->startElement())->removeSpannerFor(spanner);
                  spanner->setStartElement(startElement);
                  static_cast<Segment*>(startElement)->addSpannerFor(spanner);

                  Q_ASSERT(spanner->endElement()->type() == Element::SEGMENT);
                  static_cast<Segment*>(spanner->endElement())->removeSpannerBack(spanner);
                  spanner->setEndElement(endElement);
                  static_cast<Segment*>(endElement)->addSpannerBack(spanner);
                  break;

            default:
                  qDebug("ChangeSpannerAnchor: not implemented for %s", spanner->name());
                  break;
            }
      startElement = se;
      endElement   = ee;
      spanner->score()->setLayoutAll(true);
      }

//---------------------------------------------------------
//   ChangeStaffUserDist::flip
//---------------------------------------------------------

void ChangeStaffUserDist::flip()
      {
      qreal v = staff->userDist();
      staff->setUserDist(dist);
      dist = v;
      staff->score()->setLayoutAll(true);
      }

//---------------------------------------------------------
//   ChangePartProperty::flip
//---------------------------------------------------------

void ChangePartProperty::flip()
      {
      QVariant v = part->getProperty(id);
      part->setProperty(id, property);
      property = v;
      }

//---------------------------------------------------------
//   ChangeProperty::flip
//---------------------------------------------------------

void ChangeProperty::flip()
      {
      QVariant v = element->getProperty(id);
      element->setProperty(id, property);
      property = v;
      }

//---------------------------------------------------------
//   ChangeMetaText::flip
//---------------------------------------------------------

void ChangeMetaText::flip()
      {
      QString s = score->metaTag(id);
      score->setMetaTag(id, text);
      text = s;
      }

//---------------------------------------------------------
//   ChangeEventList
//---------------------------------------------------------

ChangeEventList::~ChangeEventList()
      {
      }

//---------------------------------------------------------
//   ChangeEventList::flip
//---------------------------------------------------------

void ChangeEventList::flip()
      {
<<<<<<< HEAD
      note->playEvents().swap(events);
      bool um = note->chord()->userPlayEvents();
      note->chord()->setUserPlayEvents(userModified);
=======
      int n = chord->notes().size();
      for (int i = 0; i < n; ++i) {
            Note* note = chord->notes()[i];
            note->playEvents().swap(events[i]);
            }
      bool um = chord->userPlayEvents();
      chord->setUserPlayEvents(userModified);
>>>>>>> 42bf99a0
      userModified = um;
      }
<|MERGE_RESOLUTION|>--- conflicted
+++ resolved
@@ -3063,11 +3063,6 @@
 
 void ChangeEventList::flip()
       {
-<<<<<<< HEAD
-      note->playEvents().swap(events);
-      bool um = note->chord()->userPlayEvents();
-      note->chord()->setUserPlayEvents(userModified);
-=======
       int n = chord->notes().size();
       for (int i = 0; i < n; ++i) {
             Note* note = chord->notes()[i];
@@ -3075,6 +3070,5 @@
             }
       bool um = chord->userPlayEvents();
       chord->setUserPlayEvents(userModified);
->>>>>>> 42bf99a0
       userModified = um;
       }
