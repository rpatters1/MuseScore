--- conflicted
+++ resolved
@@ -85,15 +85,9 @@
 
 //---------------------------------------------------------
 //   @@ Accidental
-<<<<<<< HEAD
-//   @P acctype     enum  (???.NONE, .SHARP, .FLAT, .SHARP2, .FLAT2, .NATURAL, .FLAT_SLASH, .FLAT_SLASH2, .MIRRORED_FLAT2, .MIRRORED_FLAT, .MIRRORED_FLAT_SLASH, .FLAT_FLAT_SLASH, .SHARP_SLASH, .SHARP_SLASH2, .SHARP_SLASH3, .SHARP_SLASH4, .SHARP_ARROW_UP, .SHARP_ARROW_DOWN, .SHARP_ARROW_BOTH, .FLAT_ARROW_UP, .FLAT_ARROW_DOWN, .FLAT_ARROW_BOTH, .NATURAL_ARROW_UP, .NATURAL_ARROW_DOWN, .NATURAL_ARROW_BOTH, .SORI, .KORON) (read only)
-//   @P hasBracket  bool
-//   @P role        enum  (???.AUTO, .USER) (read only)
-=======
 //   @P accType     enum  (Accidental.NONE, .SHARP, .FLAT, .SHARP2, .FLAT2, .NATURAL, .FLAT_SLASH, .FLAT_SLASH2, .MIRRORED_FLAT2, .MIRRORED_FLAT, .MIRRORED_FLAT_SLASH, .FLAT_FLAT_SLASH, .SHARP_SLASH, .SHARP_SLASH2, .SHARP_SLASH3, .SHARP_SLASH4, .SHARP_ARROW_UP, .SHARP_ARROW_DOWN, .SHARP_ARROW_BOTH, .FLAT_ARROW_UP, .FLAT_ARROW_DOWN, .FLAT_ARROW_BOTH, .NATURAL_ARROW_UP, .NATURAL_ARROW_DOWN, .NATURAL_ARROW_BOTH, .SORI, .KORON) (read only)
 //   @P hasBracket  bool
 //   @P role        enum  (Accidental.AUTO, .USER) (read only)
->>>>>>> 2f7b5bfe
 //   @P small       bool
 //---------------------------------------------------------
 
