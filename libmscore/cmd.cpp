//=============================================================================
//  MuseScore
//  Music Composition & Notation
//
//  Copyright (C) 2002-2011 Werner Schweer
//
//  This program is free software; you can redistribute it and/or modify
//  it under the terms of the GNU General Public License version 2
//  as published by the Free Software Foundation and appearing in
//  the file LICENCE.GPL
//=============================================================================

/**
 \file
 Handling of several GUI commands.
*/

#include <assert.h>

#include "score.h"
#include "utils.h"
#include "key.h"
#include "clef.h"
#include "navigate.h"
#include "slur.h"
#include "note.h"
#include "rest.h"
#include "chord.h"
#include "text.h"
#include "sig.h"
#include "staff.h"
#include "part.h"
#include "style.h"
#include "page.h"
#include "barline.h"
#include "tuplet.h"
#include "xml.h"
#include "ottava.h"
#include "trill.h"
#include "pedal.h"
#include "hairpin.h"
#include "textline.h"
#include "keysig.h"
#include "volta.h"
#include "dynamic.h"
#include "box.h"
#include "harmony.h"
#include "system.h"
#include "stafftext.h"
#include "articulation.h"
#include "layoutbreak.h"
#include "drumset.h"
#include "beam.h"
#include "lyrics.h"
#include "pitchspelling.h"
#include "measure.h"
#include "tempo.h"
#include "sig.h"
#include "undo.h"
#include "timesig.h"
#include "repeat.h"
#include "tempotext.h"
#include "clef.h"
#include "noteevent.h"
#include "breath.h"
#include "tablature.h"
#include "stafftype.h"
#include "segment.h"
#include "chordlist.h"
#include "mscore.h"
#include "accidental.h"
#include "sequencer.h"

namespace Ms {

//---------------------------------------------------------
//   startCmd
///   Start a GUI command by clearing the redraw area
///   and starting a user-visble undo.
//---------------------------------------------------------

void Score::startCmd()
      {
      if (MScore::debugMode)
            qDebug("===startCmd()");
      _layoutAll = true;      ///< do a complete relayout
      _playNote = false;

      // Start collecting low-level undo operations for a
      // user-visible undo action.

      if (undo()->active()) {
            // if (MScore::debugMode)
            qDebug("Score::startCmd(): cmd already active");
            return;
            }
      undo()->beginMacro();
      undo(new SaveState(this));
      }

//---------------------------------------------------------
//   endCmd
///   End a GUI command by (if \a undo) ending a user-visble undo
///   and (always) updating the redraw area.
//---------------------------------------------------------

void Score::endCmd()
      {
      if (!undo()->active()) {
            // if (MScore::debugMode)
                  qDebug("Score::endCmd(): no cmd active");
            end();
            return;
            }

      foreach(Score* s, scoreList()) {
            if (s->layoutAll()) {
                  s->_updateAll  = true;
                  s->doLayout();
                  s->_layoutAll = false;
                  }
            }

      bool noUndo = undo()->current()->childCount() <= 1;
      if (!noUndo)
            setDirty(true);
      undo()->endMacro(noUndo);
      end();      // DEBUG
      }

//---------------------------------------------------------
//   end
///   Update the redraw area.
//---------------------------------------------------------

void Score::end()
      {
      foreach(Score* s, scoreList())
            s->end1();
      }

//---------------------------------------------------------
//   update
//    layout & update
//---------------------------------------------------------

void Score::update()
      {
      foreach(Score* s, scoreList()) {
            s->setUpdateAll(true);
            s->doLayout();
            foreach(MuseScoreView* v, viewer)
                  v->updateAll();
            s->setLayoutAll(false);
            s->setUpdateAll(false);
            s->refresh = QRectF();
            }
      }

//---------------------------------------------------------
//   end1
//---------------------------------------------------------

void Score::end1()
      {
      if (_updateAll) {
            foreach(MuseScoreView* v, viewer)
                  v->updateAll();
            }
      else {
            // update a little more:
            qreal d = spatium() * .5;
            refresh.adjust(-d, -d, 2 * d, 2 * d);
            foreach(MuseScoreView* v, viewer)
                  v->dataChanged(refresh);
            }
      refresh     = QRectF();
      _updateAll  = false;
      }

//---------------------------------------------------------
//   endUndoRedo
///   Common handling for ending undo or redo
//---------------------------------------------------------

void Score::endUndoRedo()
      {
      updateSelection();
      foreach (Score* score, scoreList()) {
            if (score->layoutAll()) {
                  score->setUndoRedo(true);
                  score->doLayout();
                  score->setUndoRedo(false);
                  score->setUpdateAll(true);
                  }
            score->setPlaylistDirty(true);
            }
      end();
      }

//---------------------------------------------------------
//   moveCursor
//---------------------------------------------------------

void Score::moveCursor()
      {
      foreach(MuseScoreView* v, viewer)
            v->moveCursor();
      }

//---------------------------------------------------------
//   cmdAddSpanner
//   drop VOLTA, OTTAVA, TRILL, PEDAL, DYNAMIC
//        HAIRPIN, and TEXTLINE
//---------------------------------------------------------

void Score::cmdAddSpanner(Spanner* spanner, const QPointF& pos)
      {
      int staffIdx;
      Segment* segment;
      MeasureBase* mb = pos2measure(pos, &staffIdx, 0, &segment, 0);
      if (mb == 0 || mb->type() != Element::MEASURE) {
            qDebug("cmdAddSpanner: cannot put object here");
            delete spanner;
            return;
            }

      int track = staffIdx == -1 ? -1 : staffIdx * VOICES;
      spanner->setTrack(track);

      if (spanner->anchor() == Spanner::ANCHOR_SEGMENT) {
            spanner->setTick(segment->tick());

            static const Segment::SegmentType st = Segment::SegChordRest;
            Segment* ns = 0;
            for (Segment* s = segment; s; s = s->next1(st)) {
                  ns = s;
                  if (s->measure() != segment->measure())
                        break;
                  }
            if (ns == segment) {
                  qDebug("cmdAddSpanner: cannot put object on last segment");
                  delete spanner;
                  return;
                  }
            spanner->setTickLen(ns->tick() - spanner->tick());
            }
      else {      // ANCHOR_MEASURE
            Measure* m = static_cast<Measure*>(mb);
            QRectF b(m->canvasBoundingRect());

            if (pos.x() >= (b.x() + b.width() * .5))
                  m = m->nextMeasure();
            spanner->setTick(m->tick());
            spanner->setTickLen(m->ticks());
            }

      undoAddElement(spanner);
      select(spanner, SELECT_SINGLE, 0);

      if (spanner->type() == Element::TRILL) {
            Element* e = segment->element(staffIdx * VOICES);
            if (e && e->type() == Element::CHORD) {
                  Chord* chord = static_cast<Chord*>(e);
                  Fraction l = chord->duration();
                  if (chord->notes().size() > 1) {
                        // trill do not work for chords
                        }
                  Note* note = chord->upNote();
                  while (note->tieFor()) {
                        note = note->tieFor()->endNote();
                        l += note->chord()->duration();
                        }
                  Segment* s = note->chord()->segment();
                  s = s->next1(Segment::SegChordRest);
                  while (s) {
                        Element* e = s->element(staffIdx * VOICES);
                        if (e)
                              break;
                        s = s->next1(Segment::SegChordRest);
                        }
                  if (s)
                        spanner->setTickLen(s->tick() - spanner->tick());
                  Fraction d(1,32);
                  Fraction e = l / d;
                  int n = e.numerator() / e.denominator();
                  QList<NoteEvent*> events;
                  int pitch  = chord->upNote()->ppitch();
                  int key    = chord->staff()->key(segment->tick()).accidentalType();
                  int pitch2 = diatonicUpDown(key, pitch, 1);
                  int dpitch = pitch2 - pitch;
                  for (int i = 0; i < n; i += 2) {
                        events.append(new NoteEvent(0,      i * 1000 / n,    1000/n));
                        events.append(new NoteEvent(dpitch, (i+1) *1000 / n, 1000/n));
                        }
                  undo(new ChangeNoteEvents(chord, events));
                  }
            }
      }

//---------------------------------------------------------
//   expandVoice
//---------------------------------------------------------

void Score::expandVoice(Segment* s, int track)
      {
      if (s->element(track)) {
            ChordRest* cr = (ChordRest*)(s->element(track));
            qDebug("expand voice: found %s %s", cr->name(), qPrintable(cr->duration().print()));
            return;
            }

      Segment* ps;
      for (ps = s; ps; ps = ps->prev(Segment::SegChordRest)) {
            if (ps->element(track))
                  break;
            }
      if (ps) {
            ChordRest* cr = static_cast<ChordRest*>(ps->element(track));
            int tick = cr->tick() + cr->actualTicks();
            if (tick == s->tick())
                  return;
            if (tick > s->tick()) {
                  qDebug("expandVoice: cannot insert element here");
                  return;
                  }
            }
      //
      // fill upto s->tick() with rests
      //
      Measure* m = s->measure();
      int stick  = ps ?  ps->tick() : m->tick();
      int ticks  = s->tick() - stick;
      if (ticks)
            setRest(stick, track, Fraction::fromTicks(ticks), false, 0);

      //
      // fill from s->tick() until next chord/rest
      //
      Segment* ns;
      for (ns = s->next(Segment::SegChordRest); ns; ns = ns->next(Segment::SegChordRest)) {
            if (ns->element(track))
                  break;
            }
      ticks  = ns ? (ns->tick() - s->tick()) : (m->ticks() - s->rtick());
      if (ticks == m->ticks())
            addRest(s, track, TDuration(TDuration::V_MEASURE), 0);
      else
            setRest(s->tick(), track, Fraction::fromTicks(ticks), false, 0);
      }

void Score::expandVoice()
      {
      Segment* s = _is.segment();
      int track  = _is.track();
      expandVoice(s, track);
      }

//---------------------------------------------------------
//   addPitch
//---------------------------------------------------------

Note* Score::addPitch(int pitch, bool addFlag)
      {
printf("add pitch %d add %d repitch %d\n", pitch, addFlag, _is.repitchMode());

      if (addFlag) {
            moveToPrevInputPos();
            if (_is.cr() == 0 || _is.cr()->type() != Element::CHORD)
                  return 0;
            Chord* chord = static_cast<Chord*>(_is.cr());
            Note* n = addNote(chord, pitch);
            setLayoutAll(true);
            moveToNextInputPos();
            return n;
            }
      expandVoice();

      // insert note
      MScore::Direction stemDirection = MScore::AUTO;
      Note::NoteHeadGroup headGroup = Note::HEAD_NORMAL;
      int track               = _is.track();
      if (_is.drumNote() != -1) {
            pitch         = _is.drumNote();
            Drumset* ds   = _is.drumset();
            headGroup     = ds->noteHead(pitch);
            stemDirection = ds->stemDirection(pitch);
            track         = ds->voice(pitch) + (_is.track() / VOICES) * VOICES;
            _is.setTrack(track);
            expandVoice();
            }
      if (!_is.cr())
            return 0;
      NoteVal nval;
      nval.pitch     = pitch;
      nval.headGroup = headGroup;
      Fraction duration;
      if (_is.repitchMode()) {
            duration = _is.cr()->duration();
            }
      else {
            duration = _is.duration().fraction();
            }
      Note* note = 0;
      if (_is.repitchMode() && _is.cr()->type() == Element::CHORD) {
            Chord* chord = static_cast<Chord*>(_is.cr());
            note = new Note(this);
            note->setNval(nval);
            note->setParent(chord);
            if (!addFlag) {
                  while (!chord->notes().isEmpty())
                        undoRemoveElement(chord->notes().first());
                  }
            undoAddElement(note);
            }
      else {
            Segment* seg = setNoteRest(_is.segment(), track, nval, duration, stemDirection);
            if (seg) {
                  note = static_cast<Chord*>(seg->element(track))->upNote();
                  setLayoutAll(true);
                  }
            }

      if (_is.slur) {
            //
            // extend slur
            //
            ChordRest* e = searchNote(_is.tick(), _is.track());
            if (e) {
                  int stick = 0;
                  Element* ee = _is.slur->startElement();
                  if (ee->isChordRest())
                        stick = static_cast<ChordRest*>(ee)->tick();
                  else if (ee->type() == Element::NOTE)
                        stick = static_cast<Note*>(ee)->chord()->tick();
                  if (stick == e->tick()) {
                        _is.slur->setTick(stick);
                        }
                  else
                        _is.slur->setTickLen(e->tick() - _is.slur->tick());
                  }
            else
                  qDebug("addPitch: cannot find slur note");
            setLayoutAll(true);
            }
      moveToNextInputPos();
      return note;
      }

//---------------------------------------------------------
//   cmdAddInterval
//---------------------------------------------------------

void Score::cmdAddInterval(int val, const QList<Note*>& nl)
      {
      startCmd();
      foreach(Note* on, nl) {
            Note* note = new Note(*on);
            Chord* chord = on->chord();
            note->setParent(chord);
            int valTmp = val < 0 ? val+1 : val-1;

            int npitch;
            int ntpc;
            if( abs(valTmp) != 7 ) {
                  int line = on->line() - valTmp;
                  int tick   = chord->tick();
                  Staff* estaff = staff(on->staffIdx() + chord->staffMove());
                  int clef   = estaff->clef(tick);
                  int key    = estaff->key(tick).accidentalType();
                  npitch = line2pitch(line, clef, key);
                  ntpc   = pitch2tpc(npitch, key, PREFER_NEAREST);
                  }
            else { //special case for octave
                  Interval interval(7, 12);
                  if(val < 0) {
                        interval.flip();
                        }
                  transposeInterval(on->pitch(), on->tpc(), &npitch, &ntpc, interval, false);
                  }
            note->setPitch(npitch, ntpc);

            undoAddElement(note);
            _playNote = true;
            setLayoutAll(true);

            select(note, SELECT_SINGLE, 0);
            _is.pitch = note->pitch();
            }
      moveToNextInputPos();
      endCmd();
      }

//---------------------------------------------------------
//   setGraceNote
///   Create a grace note in front of a normal note.
///   \arg chord is the normal note
///   \arg pitch is the pitch of the grace note
///   \arg is the grace note type
///   \len is the visual duration of the grace note (1/16 or 1/32)
//---------------------------------------------------------

void Score::setGraceNote(Chord* ch, int pitch, NoteType type, bool /*behind*/, int len)
      {
      Note* note = new Note(this);
      note->setPitch(pitch);

      Chord* chord = new Chord(this);
      chord->setTrack(ch->track());
      chord->add(note);
      chord->setParent(ch);

      TDuration d;
      d.setVal(len);
      chord->setDurationType(d);
      chord->setDuration(d.fraction());
      chord->setNoteType(type);
      chord->setMag(ch->staff()->mag() * styleD(ST_graceNoteMag));

      undoAddElement(chord);

      note->setTpcFromPitch();      // tick must be known
      updateNotes();
      select(note, SELECT_SINGLE, 0);
      }

//---------------------------------------------------------
//   setNoteRest
//    pitch == -1  -> set rest
//    return segment of last created note/rest
//---------------------------------------------------------

Segment* Score::setNoteRest(Segment* segment, int track, NoteVal nval, Fraction sd,
   MScore::Direction stemDirection)
      {
      assert(segment->segmentType() == Segment::SegChordRest);

      int tick      = segment->tick();
      Element* nr   = 0;
      Tie* tie      = 0;
      ChordRest* cr = static_cast<ChordRest*>(segment->element(track));

      Measure* measure = 0;
      for (;;) {
            if (track % VOICES)
                  expandVoice(segment, track);

            // the returned gap ends at the measure boundary or at tuplet end
            Fraction dd = makeGap(segment, track, sd, cr ? cr->tuplet() : 0);

            if (dd.isZero()) {
                  qDebug("cannot get gap at %d type: %d/%d", tick, sd.numerator(),
                     sd.denominator());
                  break;
                  }
            QList<TDuration> dl = toDurationList(dd, true);

            measure = segment->measure();
            int n = dl.size();
            for (int i = 0; i < n; ++i) {
                  TDuration d = dl[i];

                  ChordRest* ncr;
                  Note* note = 0;
                  if (nval.pitch == -1) {
                        nr = ncr = new Rest(this);
                        nr->setTrack(track);
                        ncr->setDurationType(d);
                        ncr->setDuration(d.fraction());
                        }
                  else {
                        nr = note = new Note(this);

                        if (tie) {
                              tie->setEndNote(note);
                              note->setTieBack(tie);
                              }
                        Chord* chord = new Chord(this);
                        chord->setTrack(track);
                        chord->setDurationType(d);
                        chord->setDuration(d.fraction());
                        chord->setStemDirection(stemDirection);
                        chord->add(note);
                        note->setNval(nval);
                        ncr = chord;
                        if (i+1 < n) {
                              tie = new Tie(this);
                              tie->setStartNote(note);
                              tie->setTrack(track);
                              note->setTieFor(tie);
                              }
                        }
                  ncr->setTuplet(cr ? cr->tuplet() : 0);
                  undoAddCR(ncr, measure, tick);
                  _playNote = true;
                  segment = ncr->segment();
                  tick += ncr->actualTicks();
                  }

            sd -= dd;
            if (sd.isZero())
                  break;

            Segment* nseg = tick2segment(tick, false, Segment::SegChordRest);
            if (nseg == 0) {
                  qDebug("reached end of score");
                  break;
                  }
            segment = nseg;

            cr = static_cast<ChordRest*>(segment->element(track));

            if (cr == 0) {
                  if (track % VOICES)
                        cr = addRest(segment, track, TDuration(TDuration::V_MEASURE), 0);
                  else {
                        qDebug("no rest in voice 0");
                        break;
                        }
                  }
            //
            //  Note does not fit on current measure, create Tie to
            //  next part of note
            if (nval.pitch != -1) {
                  tie = new Tie(this);
                  tie->setStartNote((Note*)nr);
                  tie->setTrack(nr->track());
                  ((Note*)nr)->setTieFor(tie);
                  }
            }
      if (tie)
            connectTies();
      if (nr)
            select(nr, SELECT_SINGLE, 0);
      return segment;
      }

//---------------------------------------------------------
//   makeGap
//    make time gap at tick by removing/shortening
//    chord/rest
//
//    if keepChord, the chord at tick is not removed
//
//    gap does not exceed measure or scope of tuplet
//
//    return size of actual gap
//---------------------------------------------------------

Fraction Score::makeGap(Segment* segment, int track, const Fraction& _sd, Tuplet* tuplet, bool keepChord)
      {
qDebug("makeGap %s at %d track %d", qPrintable(_sd.print()), segment->tick(), track);
      assert(_sd.numerator());

      Measure* measure = segment->measure();
      setLayoutAll(true);
      Fraction akkumulated;
      Fraction sd = _sd;

      //
      // remember first segment which should
      // not be deleted (it may contain other elements we want to preserve)
      //
      Segment* firstSegment = segment;
      int nextTick = segment->tick();

      for (Segment* seg = firstSegment; seg; seg = seg->next(Segment::SegChordRest)) {
            //
            // voices != 0 may have gaps:
            //
            ChordRest* cr = static_cast<ChordRest*>(seg->element(track));
            if (!cr) {
                  if (seg->tick() < nextTick)
                        continue;
                  Segment* seg1 = seg->next(Segment::SegChordRest);
                  int tick2 = seg1 ? seg1->tick() : seg->measure()->tick() + seg->measure()->ticks();
                  Fraction td(Fraction::fromTicks(tick2 - seg->tick()));
                  segment = seg;
                  if (td > sd)
                        td = sd;
                  akkumulated += td;
                  sd -= td;
                  if (sd.isZero())
                        return akkumulated;
                  nextTick = tick2;
                  continue;
                  }
            //
            // limit to tuplet level
            //
            if (tuplet) {
                  bool tupletEnd = true;
                  Tuplet* t = cr->tuplet();
                  while (t) {
                        if (cr->tuplet() == tuplet) {
                              tupletEnd = false;
                              break;
                              }
                        t = t->tuplet();
                        }
                  if (tupletEnd) {
//                        qDebug("makeGap: end of tuplet reached");
                        return akkumulated;
                        }
                  }
            Fraction td(cr->duration());
qDebug("remove %s %s at tick %d track %d",
   cr->name(), qPrintable(cr->duration().print()), seg->tick(), track);

            Tuplet* ltuplet = cr->tuplet();
            if (cr->tuplet() != tuplet) {
//                  qDebug("   remove tuplet %d", sd >= ltuplet->fraction());
                  //
                  // Current location points to the start of a (nested)tuplet.
                  // We have to remove the complete tuplet.

                  Tuplet* t = ltuplet;
                  while (t->elements().last()->type() == Element::TUPLET)
                        t = static_cast<Tuplet*>(t->elements().last());
                  seg = static_cast<ChordRest*>(t->elements().last())->segment();

                  td = ltuplet->duration();
                  cmdDeleteTuplet(ltuplet, false);
                  tuplet = 0;
                  }
            else {
qDebug("  makeGap: remove %d/%d at %d", td.numerator(), td.denominator(), cr->tick());
                  if(seg != firstSegment || !keepChord)
                        undoRemoveElement(cr);
                  if (seg->isEmpty() && seg != firstSegment)
                        undoRemoveElement(seg);
                  else if (seg != firstSegment) {     // keep _all_ annotations on first segment?
                        foreach(Element* e, seg->annotations()) {
                              if (e->track() == cr->track())
                                    undoRemoveElement(e);
                              }
                        }
                  }
            nextTick += td.ticks();
            if (sd < td) {
                  //
                  // we removed too much
                  //
                  akkumulated = _sd;
                  Fraction rd = td - sd;

qDebug("  makeGap: %d/%d removed %d/%d too much", sd.numerator(), sd.denominator(), rd.numerator(), rd.denominator());

                  QList<TDuration> dList = toDurationList(rd, false);
                  if (dList.isEmpty())
                        return akkumulated;
qDebug("   dList: %d\n", dList.size());

                  Fraction f(cr->staff()->timeStretch(cr->tick()) * sd);
                  for (Tuplet* t = tuplet; t; t = t->tuplet())
                        f /= t->ratio();
                  int tick  = cr->tick() + f.ticks();
qDebug("   gap at tick %d+%d", cr->tick(), f.ticks());

                  if ((tuplet == 0) && (((measure->tick() - tick) % dList[0].ticks()) == 0)) {
                        foreach(TDuration d, dList) {
                              qDebug("    addClone at %d, %d", tick, d.ticks());
                              tick += addClone(cr, tick, d)->actualTicks();
                              }
                        }
                  else {
                        for (int i = dList.size() - 1; i >= 0; --i)
                              tick += addClone(cr, tick, dList[i])->actualTicks();
                        }
// qDebug("  return %d/%d", akkumulated.numerator(), akkumulated.denominator());
                  return akkumulated;
                  }
            akkumulated += td;
            sd          -= td;
qDebug("  akkumulated %d/%d rest %d/%d (-%d/%d)",
   akkumulated.numerator(), akkumulated.denominator(), sd.numerator(), sd.denominator(),
   td.numerator(), td.denominator());
            if (sd.isZero())
                  return akkumulated;
            }
//      int ticks = measure->tick() + measure->ticks() - segment->tick();
//      Fraction td = Fraction::fromTicks(ticks);
// NEEDS REVIEW !!
// once the statement below is removed, these two lines do nothing
//      if (td > sd)
//            td = sd;
// ???  akkumulated should already contain the total value of the created gap: line 749, 811 or 838
//      this line creates a qreal-sized gap if the needed gap crosses a measure boundary
//      by adding again the duration already added in line 838
//      akkumulated += td;
      return akkumulated;
      }

//---------------------------------------------------------
//   makeGap1
//    make time gap at tick by removing/shortening
//    chord/rest
//    - cr is top level (not part of a tuplet)
//    - do not stop at measure end
//---------------------------------------------------------

bool Score::makeGap1(int tick, int staffIdx, Fraction len)
      {
      ChordRest* cr = 0;
      Segment* seg = tick2segment(tick, true, Segment::SegChordRest);
      if (!seg) {
            qDebug("1:makeGap1: no segment at %d", tick);
            return false;
            }
      int track = staffIdx * VOICES;
      cr = static_cast<ChordRest*>(seg->element(track));
      if (!cr) {
            // check if we are in the middle of a chord/rest
            Segment* seg1 = 0;
            for (;;) {
                  seg1 = seg->prev(Segment::SegChordRest);
                  if (seg1 == 0) {
                        qDebug("1:makeGap1: no segment at %d", tick);
                        return false;
                        }
                  if (seg1->element(track))
                        break;
                  }
            ChordRest* cr1 = static_cast<ChordRest*>(seg1->element(track));
            Fraction dstF = Fraction::fromTicks(tick - cr1->tick());
            len -= cr1->duration() - dstF;
            undoChangeChordRestLen(cr1, TDuration(dstF));
            for (;;) {
                  seg = seg->next1(Segment::SegChordRest);
                  if (seg == 0) {
                        qDebug("2:makeGap1: no segment");
                        return false;
                        }
<<<<<<< HEAD
                  if (seg->element(track)) {
                        tick = seg->tick();
                        cr = static_cast<ChordRest*>(seg->element(track));
                        break;
=======
                  ChordRest* cr1 = static_cast<ChordRest*>(seg1->element(track));
                  Fraction srcF = cr1->duration();
                  Fraction dstF = Fraction::fromTicks(tick - cr1->tick());
                  undoChangeChordRestLen(cr1, TDuration(dstF));
                  setRest(tick, track, srcF - dstF, true, 0);
                  for (;;) {
                        seg1 = seg1->next1(Segment::SegChordRestGrace);
                        if (seg1 == 0) {
                              qDebug("2:makeGap1: no segment");
                              return false;
                              }
                        if (seg1->element(track)) {
                              tick = seg1->tick();
                              cr = static_cast<ChordRest*>(seg1->element(track));
                              break;
                              }
>>>>>>> 7c7ca305
                        }
                  }
            }

      for (;;) {
            if (!cr) {
                  qDebug("makeGap1: cannot make gap");
                  return false;
                  }
            Fraction l = makeGap(cr->segment(), cr->track(), len, 0);
            if (l.isZero()) {
                  qDebug("makeGap1: makeGap returns zero gap");
                  return false;
                  }
            len -= l;
            if (len.isZero())
                  break;
            // go to next cr
            Measure* m = cr->measure()->nextMeasure();
            if (m == 0) {
                  qDebug("EOS reached");
                  insertMeasure(Element::MEASURE, 0, false);
                  m = cr->measure()->nextMeasure();
                  if (m == 0) {
                        qDebug("===EOS reached");
                        return true;
                        }
                  }
            Segment* s = m->firstCRSegment();
            int track  = cr->track();
            cr = static_cast<ChordRest*>(s->element(track));
            if (cr == 0) {
                  addRest(s, track, TDuration(TDuration::V_MEASURE), 0);
                  cr = static_cast<ChordRest*>(s->element(track));
                  }
            }
      return true;
      }

//---------------------------------------------------------
//   splitGapToMeasureBoundaries
//    cr  - start of gap
//    gap - gap len
//---------------------------------------------------------

QList<Fraction> Score::splitGapToMeasureBoundaries(ChordRest* cr, Fraction gap)
      {
      QList<Fraction> flist;

      Tuplet* tuplet = cr->tuplet();
      if (tuplet) {
            if(tuplet->tuplet())
                  return flist; // do no deal with nested tuplets
            Fraction rest = Fraction::fromTicks(tuplet->tick() + tuplet->duration().ticks() - cr->segment()->tick()) * tuplet->ratio();
            if (rest < gap)
                  qDebug("does not fit in tuplet");
            else
                  flist.append(gap);
            return flist;
            }

      Segment* s = cr->segment();
      while (gap > Fraction(0)) {
            Measure* m    = s->measure();
            Fraction rest = Fraction::fromTicks(m->ticks() - s->rtick());
            if (rest >= gap) {
                  flist.append(gap);
                  return flist;
                  }
            flist.append(rest);
            gap -= rest;
            m = m->nextMeasure();
            if (m == 0)
                  return flist;
            s = m->first(Segment::SegChordRest);
            }
      return flist;
      }

//---------------------------------------------------------
//   changeCRlen
//---------------------------------------------------------

void Score::changeCRlen(ChordRest* cr, const TDuration& d)
      {
      Fraction srcF(cr->duration());
      Fraction dstF;
      if (d.type() == TDuration::V_MEASURE)
            dstF = cr->measure()->stretchedLen(cr->staff());
      else
            dstF = d.fraction();

qDebug("changeCRlen: %d/%d -> %d/%d", srcF.numerator(), srcF.denominator(),
      dstF.numerator(), dstF.denominator());

      if (srcF == dstF)
            return;
      int track = cr->track();
      Tuplet* tuplet = cr->tuplet();

            //keep selected note if any
      Note* selNote = 0;
      if(selection().isSingle()) {
            Element* el = getSelectedElement();
            if(el->type() == Element::NOTE)
                  selNote = static_cast<Note*>(el);
            }

      if (srcF > dstF) {
            //
            // make shorter and fill with rest
            //
            deselectAll();
            if (cr->type() == Element::CHORD) {
                  //
                  // remove ties
                  //
                  Chord* c = static_cast<Chord*>(cr);
                  foreach(Note* n, c->notes()) {
                        if (n->tieFor())
                              undoRemoveElement(n->tieFor());
                        }
                  }
            undoChangeChordRestLen(cr, TDuration(dstF));
qDebug("  setRest at %d+%d, %d/%d",
   cr->tick(), cr->actualTicks(), (srcF-dstF).numerator(), (srcF-dstF).denominator());
            setRest(cr->tick() + cr->actualTicks(), track, srcF - dstF, false, tuplet);
            if(!selNote)
                  select(cr, SELECT_SINGLE, 0);
            else
                  select(selNote, SELECT_SINGLE, 0);
            return;
            }

      //
      // make longer
      //
      // split required len into Measures
      QList<Fraction> flist = splitGapToMeasureBoundaries(cr, dstF);
      if (flist.isEmpty())
            return;

      deselectAll();
qDebug("ChangeCRLen::List:");
      foreach (Fraction f, flist)
            qDebug("  %d/%d", f.numerator(), f.denominator());

      int tick       = cr->tick();
      Fraction f     = dstF;
      ChordRest* cr1 = cr;
      Chord* oc      = 0;

      bool first = true;
      foreach (Fraction f2, flist) {
            f  -= f2;
            makeGap(cr1->segment(), cr1->track(), f2, tuplet, first);

            if (cr->type() == Element::REST) {
qDebug("  +ChangeCRLen::setRest %d/%d", f2.numerator(), f2.denominator());
                  Fraction timeStretch = cr1->staff()->timeStretch(cr1->tick());
                  Rest* r = static_cast<Rest*>(cr);
                  if (first) {
                        QList<TDuration> dList = toDurationList(f2, true);
                        undoChangeChordRestLen(cr, dList[0]);
                        if(dList.size() > 1) {
                              TDuration remain = TDuration(f2) - dList[0];
                              setRest(tick +dList[0].ticks(), track, remain.fraction() * timeStretch, (remain.dots() > 0), tuplet);
                              }
                        }
                  else {
                        r = setRest(tick, track, f2 * timeStretch, (d.dots() > 0), tuplet);
                        }
                  if (first) {
                        select(r, SELECT_SINGLE, 0);
                        first = false;
                        }
qDebug("  ChangeCRLen:: %d += %d(actual=%d)", tick, f2.ticks(), f2.ticks() * timeStretch.numerator() / timeStretch.denominator());
                  tick += f2.ticks() * timeStretch.numerator() / timeStretch.denominator();
                  }
            else {
                  QList<TDuration> dList = toDurationList(f2, true);
                  Measure* measure = tick2measure(tick);
                  int etick = measure->tick();
//                  if (measure->tick() != tick)
//                        etick += measure->ticks();
                  if (((tick - etick) % dList[0].ticks()) == 0) {
                        foreach(TDuration du, dList) {
                              bool genTie;
                              Chord* cc;
                              if (oc) {
                                    genTie = true;
                                    cc = oc;
                                    oc = addChord(tick, du, cc, genTie, tuplet);
                                    }
                              else {
                                    genTie = false;
                                    cc = static_cast<Chord*>(cr);
                                    undoChangeChordRestLen(cr, du);
                                    oc = cc;
                                    }
                              if (oc && first) {
                                    if(!selNote)
                                          select(oc, SELECT_SINGLE, 0);
                                    else
                                          select(selNote, SELECT_SINGLE, 0);
                                    first = false;
                                    }
                              if (oc)
                                    tick += oc->actualTicks();
                              }
                        }
                  else {
                        for (int i = dList.size() - 1; i >= 0; --i) {
                              bool genTie;
                              Chord* cc;
                              if (oc) {
                                    genTie = true;
                                    cc = oc;
                                    oc = addChord(tick, dList[i], cc, genTie, tuplet);
                                    }
                              else {
                                    genTie = false;
                                    cc = static_cast<Chord*>(cr);
                                    undoChangeChordRestLen(cr, dList[i]);
                                    oc = cc;
                                    }
                              if (first) {
                                    select(oc, SELECT_SINGLE, 0);
                                    first = false;
                                    }
                              tick += oc->actualTicks();
                              }
                        }
                  }
            Measure* m  = cr1->measure();
            Measure* m1 = m->nextMeasure();
            if (m1 == 0)
                  break;
            Segment* s = m1->firstCRSegment();
            expandVoice(s, track);
            cr1 = static_cast<ChordRest*>(s->element(track));
            }
      connectTies();
      }

//---------------------------------------------------------
//   upDown
///   Increment/decrement pitch of note by one or by an octave.
//---------------------------------------------------------

void Score::upDown(bool up, UpDownMode mode)
      {
      QList<Note*> el;
      int tick = -1;
      foreach (Note* note, selection().noteList()) {
            while (note->tieBack())
                  note = note->tieBack()->startNote();
            for (; note; note = note->tieFor() ? note->tieFor()->endNote() : 0) {
                  if (el.indexOf(note) == -1) {
                        el.append(note);
                        if (tick == -1)
                              tick = note->chord()->tick();
                        }
                  }
            }
      if (el.empty())
            return;

      foreach(Note* oNote, el) {
            Part* part   = oNote->staff()->part();
            int key      = oNote->staff()->key(tick).accidentalType();
            int tpc      = oNote->tpc();
            int pitch    = oNote->pitch();
            int newTpc   = tpc;      // default to unchanged
            int newPitch = pitch;    // default to unchanged
            int string   = oNote->string();
            int fret     = oNote->fret();
            Tablature* tab;

            switch(oNote->staff()->staffType()->group()) {
                  case PERCUSSION_STAFF:
                        {
                        Drumset* ds = part->instr()->drumset();
                        newPitch    = up ? ds->prevPitch(pitch) : ds->nextPitch(pitch);
                        newTpc      = oNote->tpc();
                        }
                        break;
                  case TAB_STAFF:
                        {
                        tab = part->instr()->tablature();
                        switch(mode) {
                              case UP_DOWN_OCTAVE:          // move same note to next string, if possible
                                    {
                                    StaffTypeTablature * stt = static_cast<StaffTypeTablature*>(oNote->staff()->staffType());
                                    string = stt->physStringToVisual(string);
                                    string += (up ? -1 : 1);
                                    if(string < 0 || string >= tab->strings())
                                          return;           // no next string to move to
                                    string = stt->VisualStringToPhys(string);
                                    fret = tab->fret(pitch, string);
                                    if(fret == -1)          // can't have that note on that string
                                          return;
                                    // newPitch and newTpc remain unchanged
                                    }
                                    break;

                              case UP_DOWN_DIATONIC:        // increase / decrease the pitch,
                                                            // letting the algorithm to choose fret & string
                                    if (up) {
                                          if (pitch < 127) {
                                                newPitch = pitch + 1;
                                                if (tpc > TPC_A + key)
                                                      newTpc = tpc - 5;   // up semitone diatonic
                                                else
                                                      newTpc = tpc + 7;   // up semitone chromatic
                                                }
                                          }
                                    else {
                                          if (pitch > 0) {
                                                newPitch = pitch - 1;
                                                if (tpc > TPC_C + key)
                                                      newTpc = tpc - 7;   // down semitone chromatic
                                                else
                                                      newTpc = tpc + 5;   // down semitone diatonic
                                                }
                                          }

                                    break;

                              case UP_DOWN_CHROMATIC:       // increase / decrease the fret
                                    {                       // without changing the string
                                    fret += (up ? 1 : -1);
                                    if (fret < 0)
                                          fret = 0;
                                    else if (fret >= tab->frets())
                                          fret = tab->frets() - 1;
                                    newPitch    = tab->getPitch(string, fret);
                                    newTpc      = pitch2tpc(newPitch, key, up ? PREFER_SHARPS : PREFER_FLATS);
                                    // store the fretting change before undoChangePitch() chooses
                                    // a fretting of its own liking!
                                    undoChangeProperty(oNote, P_FRET, fret);
                                    undoChangeProperty(oNote, P_STRING, string);
                                    }
                                    break;
                              }
                        }
                        break;
                  case PITCHED_STAFF:
                        switch(mode) {
                              case UP_DOWN_OCTAVE:
                                    if (up) {
                                          if (pitch < 116)
                                                newPitch = pitch + 12;
                                          }
                                    else {
                                          if (pitch > 11)
                                                newPitch = pitch - 12;
                                          }
                                    // newTpc remains unchanged
                                    break;

                              case UP_DOWN_CHROMATIC:
                                    if (up) {
                                          if (pitch < 127) {
                                                newPitch = pitch + 1;
                                                if (tpc > TPC_A + key)
                                                      newTpc = tpc - 5;   // up semitone diatonic
                                                else
                                                      newTpc = tpc + 7;   // up semitone chromatic
                                                }
                                          }
                                    else {
                                          if (pitch > 0) {
                                                newPitch = pitch - 1;
                                                if (tpc > TPC_C + key)
                                                      newTpc = tpc - 7;   // down semitone chromatic
                                                else
                                                      newTpc = tpc + 5;   // down semitone diatonic
                                                }
                                          }

                                    break;

                              case UP_DOWN_DIATONIC:
                                    if (up) {
                                          if (tpc > TPC_A + key) {
                                                if (pitch < 127) {
                                                      newPitch = pitch + 1;
                                                      newTpc = tpc - 5;   // up semitone diatonic
                                                      }
                                                }
                                          else {
                                                if (pitch < 126) {
                                                      newPitch = pitch + 2;
                                                      newTpc = tpc + 2;   // up tone
                                                      }
                                                }
                                          }
                                    else {
                                          if (tpc > TPC_C + key) {
                                                if (pitch > 1) {
                                                      newPitch = pitch - 2;
                                                      newTpc = tpc - 2;   // down tone
                                                      }
                                                }
                                          else {
                                                if (pitch > 0) {
                                                      newPitch = pitch - 1;
                                                      newTpc = tpc + 5;   // down semitone diatonic
                                                      }
                                                }
                                          }

                                    break;
                              }
                        break;
                  }
            _is.pitch = newPitch;

            if ((oNote->pitch() != newPitch) || (oNote->tpc() != newTpc)) {
                  // remove accidental if present to make sure
                  // user added accidentals are removed here.
                  if (oNote->accidental())
                        undoRemoveElement(oNote->accidental());
                  undoChangePitch(oNote, newPitch, newTpc, oNote->line());
                  }
            // store fret change only if undoChangePitch has not been called,
            // as undoChangePitch() already manages fret changes, if necessary
            else if( oNote->staff()->staffType()->group() == TAB_STAFF) {
                  bool refret = false;
                  if (oNote->string() != string) {
                        undoChangeProperty(oNote, P_STRING, string);
                        refret = true;
                        }
                  if (oNote->fret() != fret) {
                        undoChangeProperty(oNote, P_FRET, fret);
                        refret = true;
                        }
                  if (refret)
                        tab->fretChords(oNote->chord());
                  }

            // play new note with velocity 80 for 0.3 sec:
            _playNote = true;
            }
      _selection.clear();
      foreach(Note* note, el)
            _selection.add(note);
      _selection.updateState();     // accidentals may have changed
      }

//---------------------------------------------------------
//   addArticulation
///   Add attribute \a attr to all selected notes/rests.
///
///   Called from padToggle() to add note prefix/accent.
//---------------------------------------------------------

void Score::addArticulation(ArticulationType attr)
      {
      foreach(Element* el, selection().elements()) {
            if (el->type() == Element::NOTE || el->type() == Element::CHORD) {
                  Articulation* na = new Articulation(this);
                  na->setArticulationType(attr);
                  if (!addArticulation(el, na))
                        delete na;
                  }
            }
      }

//---------------------------------------------------------
//   changeAccidental
///   Change accidental to subtype \a idx for all selected
///   notes.
//---------------------------------------------------------

void Score::changeAccidental(Accidental::AccidentalType idx)
      {
      foreach(Note* note, selection().noteList())
            changeAccidental(note, idx);
      }

//---------------------------------------------------------
//   changeAccidental
///   Change accidental to subtype \accidental for
///   note \a note.
//---------------------------------------------------------

void Score::changeAccidental(Note* note, Accidental::AccidentalType accidental)
      {
      QList<Staff*> staffList;
      Staff* ostaff = note->chord()->staff();
      LinkedStaves* linkedStaves = ostaff->linkedStaves();
      if (linkedStaves)
            staffList = linkedStaves->staves();
      else
            staffList.append(ostaff);

      Chord* chord     = note->chord();
      Segment* segment = chord->segment();
      int voice        = chord->voice();
      Measure* measure = segment->measure();
      int tick         = segment->tick();
      int noteIndex    = chord->notes().indexOf(note);
      Staff* estaff    = staff(chord->staffIdx() + chord->staffMove());
      int clef         = estaff->clef(tick);
      int step         = clefTable[clef].pitchOffset - note->line();
      while (step < 0)
            step += 7;
      step %= 7;
      //
      // accidental change may result in pitch change
      //
      AccidentalVal acc    = Accidental::subtype2value(accidental);
      AccidentalVal acc2   = measure->findAccidental(note);
      Accidental::AccidentalType accType;

      int pitch, tpc;
      if (accidental == Accidental::ACC_NONE) {
            //
            //  delete accidentals
            //
            accType = Accidental::ACC_NONE;
            pitch   = line2pitch(note->line(), clef, 0) + acc2;
            tpc     = step2tpc(step, acc2);
            // check if there's accidentals left, previously set as
            // precautionary accidentals
            Accidental *a_rem = note->accidental();
            if (a_rem)
                  undoRemoveElement(note->accidental());
            }
      else {
            if (acc2 == acc) {
                  //
                  // this is a precautionary accidental
                  //
                  accType = accidental;
                  pitch = line2pitch(note->line(), clef, 0) + Accidental::subtype2value(accType);
                  tpc   = step2tpc(step, acc);

                  Accidental* a = new Accidental(this);
                  a->setParent(note);
                  a->setAccidentalType(accidental);
                  a->setRole(Accidental::ACC_USER);
                  undoAddElement(a);
                  }
            else {
                  accType = accidental;
                  pitch = line2pitch(note->line(), clef, 0) + Accidental::subtype2value(accType);
                  tpc   = step2tpc(step, acc);
                  }
            }

      foreach(Staff* st, staffList) {
            Score* score = st->score();
            Measure* m;
            Segment* s;
            if (score == this) {
                  m = measure;
                  s = segment;
                  }
            else {
                  m   = score->tick2measure(measure->tick());
                  s   = m->findSegment(segment->segmentType(), segment->tick());
                  }
            int staffIdx  = score->staffIdx(st);
            Chord* chord  = static_cast<Chord*>(s->element(staffIdx * VOICES + voice));
            Note* n       = chord->notes().at(noteIndex);

            int fret   = n->fret();
            int string = n->string();
            if (st->isTabStaff()) {
                  if (pitch != n->pitch()) {
                        //
                        // as pitch has changed, calculate new
                        // string & fret
                        //
                        Tablature* tab = n->staff()->part()->instr()->tablature();
                        if (tab)
                              tab->convertPitch(pitch, &string, &fret);
                        }
                  }
            undo(new ChangePitch(n, pitch, tpc, n->line()));
            if (!st->isTabStaff()) {
                  //
                  // handle ties
                  //
                  if (n->tieBack()) {
                        undoRemoveElement(n->tieBack());
                        if (n->tieFor())
                              undoRemoveElement(n->tieFor());
                        }
                  else {
                        Note* nn = n;
                        while (nn->tieFor()) {
                              nn = nn->tieFor()->endNote();
                              undo(new ChangePitch(nn, pitch, tpc, nn->line()));
                              }
                        }
                  }
            //
            // recalculate needed accidentals for
            // whole measure
            //
            score->updateAccidentals(m, staffIdx);
            }
      }

//---------------------------------------------------------
//   addArticulation
//---------------------------------------------------------

bool Score::addArticulation(Element* el, Articulation* a)
      {
      ChordRest* cr;
      if (el->type() == Element::NOTE)
            cr = static_cast<ChordRest*>(static_cast<Note*>(el)->chord());
      else if (el->type() == Element::REST
         || el->type() == Element::CHORD
         || el->type() == Element::REPEAT_MEASURE)
            cr = static_cast<ChordRest*>(el);
      else
            return false;
      Articulation* oa = cr->hasArticulation(a);
      if (oa) {
            undoRemoveElement(oa);
            return false;
            }
      a->setParent(cr);
      undoAddElement(a);
      return true;
      }

//---------------------------------------------------------
//   resetUserStretch
//---------------------------------------------------------

void Score::resetUserStretch()
      {
      Measure* m1;
      Measure* m2;
      // retrieve span of selection
      Segment* s1 = _selection.startSegment();
      Segment* s2 = _selection.endSegment();
      // if either segment is not returned by the selection
      // (for instance, no selection) fall back to first/last measure
      if(!s1)
            m1 = firstMeasure();
      else
            m1 = s1->measure();
      if(!s2)
            m2 = lastMeasure();
      else
            m2 = s2->measure();
      if(!m1 || !m2)                // should not happen!
            return;

      for (Measure* m = m1; m; m = m->nextMeasure()) {
            undo(new ChangeStretch(m, 1.0));
            if (m == m2)
                  break;
            }
      _layoutAll = true;
      }

//---------------------------------------------------------
//   moveUp
//---------------------------------------------------------

void Score::moveUp(Chord* chord)
      {
      int rstaff    = chord->staff()->rstaff();
      int staffMove = chord->staffMove();

      if ((staffMove == -1) || (rstaff + staffMove <= 0))
            return;
      undo(new ChangeChordStaffMove(chord, staffMove - 1));
      }

//---------------------------------------------------------
//   moveDown
//---------------------------------------------------------

void Score::moveDown(Chord* chord)
      {
      Staff* staff  = chord->staff();
      Part* part    = staff->part();
      int rstaff    = staff->rstaff();
      int rstaves   = part->nstaves();
      int staffMove = chord->staffMove();

      if ((staffMove == 1) || (rstaff + staffMove >= rstaves - 1)) {
qDebug("moveDown staffMove==%d  rstaff %d rstaves %d", staffMove, rstaff, rstaves);
            return;
            }
      undo(new ChangeChordStaffMove(chord, staffMove + 1));
      _layoutAll = true;
      }

//---------------------------------------------------------
//   cmdAddStretch
//---------------------------------------------------------

void Score::cmdAddStretch(qreal val)
      {
      if (selection().state() != SEL_RANGE)
            return;
      int startTick = selection().tickStart();
      int endTick   = selection().tickEnd();
      for (Measure* m = firstMeasure(); m; m = m->nextMeasure()) {
            if (m->tick() < startTick)
                  continue;
            if (m->tick() >= endTick)
                  break;
            qreal stretch = m->userStretch();
            stretch += val;
            undo(new ChangeStretch(m, stretch));
            }
      _layoutAll = true;
      }

//---------------------------------------------------------
//   cmdInsertClef
//---------------------------------------------------------

void Score::cmdInsertClef(ClefType type)
      {
      if (!noteEntryMode())
            return;
      undoChangeClef(staff(inputTrack()/VOICES), inputState().segment(), type);
      }

//---------------------------------------------------------
//   cmdResetBeamMode
//---------------------------------------------------------

void Score::cmdResetBeamMode()
      {
      if (selection().state() != SEL_RANGE) {
            qDebug("no system or staff selected");
            return;
            }
      int startTick = selection().tickStart();
      int endTick   = selection().tickEnd();

      Segment::SegmentTypes st = Segment::SegChordRest;
      for (Segment* seg = firstMeasure()->first(st); seg; seg = seg->next1(st)) {
            if (seg->tick() < startTick)
                  continue;
            if (seg->tick() >= endTick)
                  break;
            for (int track = 0; track < nstaves() * VOICES; ++track) {
                  ChordRest* cr = static_cast<ChordRest*>(seg->element(track));
                  if (cr == 0)
                        continue;
                  if (cr->type() == Element::CHORD) {
                        if (cr->beamMode() != BeamMode::AUTO)
                              undoChangeProperty(cr, P_BEAM_MODE, int(BeamMode::AUTO));
                        }
                  else if (cr->type() == Element::REST) {
                        if (cr->beamMode() != BeamMode::NONE)
                              undoChangeProperty(cr, P_BEAM_MODE, int(BeamMode::NONE));
                        }
                  }
            }
      _layoutAll = true;
      }

//---------------------------------------------------------
//   processMidiInput
//---------------------------------------------------------

bool Score::processMidiInput()
      {
      if (MScore::debugMode)
          qDebug("processMidiInput");
      if (midiInputQueue.isEmpty())
            return false;

      bool cmdActive = false;
      Note* n = 0;
      while (!midiInputQueue.isEmpty()) {
            MidiInputEvent ev = midiInputQueue.dequeue();
            if (MScore::debugMode)
                  qDebug("<-- !noteentry dequeue %i", ev.pitch);
            if (!noteEntryMode()) {
                  int staffIdx = selection().staffStart();
                  Part* p;
                  if (staffIdx < 0 || staffIdx >= nstaves())
                        p = staff(0)->part();
                  else
                        p = staff(staffIdx)->part();
                  if (p)
                        MScore::seq->startNote(p->instr()->channel(0).channel, ev.pitch, 80,
                           MScore::defaultPlayDuration, 0.0);
                  }
            else  {
                  if (!cmdActive) {
                        startCmd();
                        cmdActive = true;
                        }
                  Note* n2 = addPitch(ev.pitch, ev.chord);
                  if (n2)
                        n = n2;
                  }
            }
      if (cmdActive) {
            _layoutAll = true;
            endCmd();
            //after relayout
            if (n) {
                  foreach(MuseScoreView* v, viewer)
                        v->adjustCanvasPosition(n, false);
                  }
            return true;
            }
      return false;
      }

//---------------------------------------------------------
//   moveInputPos
//---------------------------------------------------------

void Score::moveInputPos(Segment* s)
      {
      if (s == 0)
            return;
      _is.setSegment(s);
//      emit posChanged(s->tick());
#if 0
      Element* el;
      if (s->element(_is.track()))
            el = s->element(_is.track());
      else
            el = s->element(_is.track() / VOICES * VOICES);
      if (el->type() == CHORD)
            el = static_cast<Chord*>(el)->upNote();
      emit adjustCanvasPosition(el, false);
#endif
      }

//---------------------------------------------------------
//   moveToPrevInputPos
//   Derived from moveToNextInputPos()
//---------------------------------------------------------

void Score::moveToPrevInputPos()
      {
      Segment* s = _is.segment();
      Measure* m = s->measure();
      int track  = _is.track();
      for (s = s->prev1(Segment::SegChordRest); s; s = s->prev1(Segment::SegChordRest)) {
            if (s->element(track) || s->measure() != m)
                  break;
            }
      moveInputPos(s);
      }
//---------------------------------------------------------
//   moveToNextInputPos
//   TODO: special case: note is first note of tie: goto to last note of tie
//---------------------------------------------------------

void Score::moveToNextInputPos()
      {
      Segment* s = _is.segment();
      Measure* m = s->measure();
      int track  = _is.track();
      for (s = s->next1(Segment::SegChordRest); s; s = s->next1(Segment::SegChordRest)) {
            if (s->element(track) || s->measure() != m)
                  break;
            }
      moveInputPos(s);
      }

//---------------------------------------------------------
//   move
//    move current selection
//---------------------------------------------------------

Element* Score::move(const QString& cmd)
      {
      ChordRest* cr;
      if (selection().activeCR())
            cr = selection().activeCR();
      else
            cr = selection().lastChordRest();
      if (cr == 0 && inputState().noteEntryMode)
            cr = inputState().cr();

      // no chord/rest found? look for another type of element
      if (cr == 0) {
            Element* el  = 0;
            Element* trg = 0;
            // retrieve last element of section list
            if (!selection().elements().isEmpty())
                  el = selection().elements().last();
            if(!el)                             // no element, no party!
                  return 0;
            // get parent of element and process accordingly:
            // trg is the element to select on "next-chord" cmd
            // cr is the ChordRest to move from on other cmd's
            int track = el->track();            // keep note of element track
            el = el->parent();
            switch (el->type()) {
                  case Element::NOTE:           // a note is a valid target
                        trg = el;
                        cr  = static_cast<Note*>(el)->chord();
                        break;
                  case Element::CHORD:          // a chord or a rest are valid targets
                  case Element::REST:
                        trg = el;
                        cr  = static_cast<ChordRest*>(trg);
                        break;
                  case Element::SEGMENT: {      // from segment go to top chordrest in segment
                        Segment* seg  = static_cast<Segment*>(el);
                        // if segment is not chord/rest or grace, move to next chord/rest or grace segment
                        if (!seg->isChordRest()) {
                              seg = seg->next1(Segment::SegChordRest);
                              if (seg == 0)     // if none found, reutrn failure
                                    return 0;
                              }
                        // segment for sure contains chords/rests,
                        int size = seg->elist().size();
                        // if segment has a chord/rest in original element track, use it
                        if(track > -1 && track < size && seg->element(track)) {
                              trg  = seg->element(track);
                              cr = static_cast<ChordRest*>(trg);
                              break;
                              }
                        // if not, get topmost chord/rest
                        for (int i = 0; i < size; i++)
                              if (seg->element(i)) {
                                    trg  = seg->element(i);
                                    cr = static_cast<ChordRest*>(trg);
                                    break;
                                    }
                        break;
                        }
                  default:                      // on anything else, return failure
                        return 0;
                  }

            // if something found and command is forward, the element found is the destination
            if (trg && cmd == "next-chord") {
                  // if chord, go to topmost note
                  if (trg->type() == Element::CHORD)
                        trg = static_cast<Chord*>(trg)->upNote();
                  _playNote = true;
                  select(trg, SELECT_SINGLE, 0);
                  return trg;
                  }
            // if no chordrest found, do nothing
            if(cr == 0)
                  return 0;
            // if some chordrest found, continue with default processing
            }

      Element* el = 0;
      if (cmd == "next-chord") {
            if (noteEntryMode())
                  moveToNextInputPos();
            el = nextChordRest(cr);
            }
      else if (cmd == "prev-chord") {
            if (noteEntryMode()) {
                  Segment* s = _is.segment()->prev1();
                  //
                  // if _is._segment is first chord/rest segment in measure
                  // make sure "m" points to previous measure
                  //
                  while (s && s->segmentType() != Segment::SegChordRest)
                        s = s->prev1();
                  if (s == 0)
                        return 0;
                  Measure* m = s->measure();

                  int track  = _is.track();
                  for (; s; s = s->prev1()) {
                        if (s->segmentType() != Segment::SegChordRest)
                              continue;
                        if (s->element(track) || s->measure() != m)
                              break;
                        }
                  if (s && !s->element(track))
                        s = m->firstCRSegment();
                  moveInputPos(s);
                  }
            el = prevChordRest(cr);
            }
      else if (cmd == "next-measure") {
            el = nextMeasure(cr);
            if (noteEntryMode() && el && (el->type() == Element::CHORD || el->type() == Element::REST)){
                  ChordRest* crc = static_cast<ChordRest*>(el);
                  moveInputPos(crc->segment());
                  }
            }
      else if (cmd == "prev-measure") {
            el = prevMeasure(cr);
            if (noteEntryMode() && el && (el->type() == Element::CHORD || el->type() == Element::REST)){
                  ChordRest* crc = static_cast<ChordRest*>(el);
                  moveInputPos(crc->segment());
                  }
            }
      if (el) {
            if (el->type() == Element::CHORD)
                  el = static_cast<Chord*>(el)->downNote();
            _playNote = true;
            select(el, SELECT_SINGLE, 0);
            }
      return el;
      }

//---------------------------------------------------------
//   selectMove
//---------------------------------------------------------

Element* Score::selectMove(const QString& cmd)
      {
      ChordRest* cr;
      if (selection().activeCR())
            cr = selection().activeCR();
      else
            cr = selection().lastChordRest();
      if (cr == 0 && inputState().noteEntryMode)
            cr = inputState().cr();
      if (cr == 0)
            return 0;

      ChordRest* el = 0;
      if (cmd == "select-next-chord")
            el = nextChordRest(cr);
      else if (cmd == "select-prev-chord")
            el = prevChordRest(cr);
      else if (cmd == "select-next-measure")
            el = nextMeasure(cr, true);
      else if (cmd == "select-prev-measure")
            el = prevMeasure(cr);
      else if (cmd == "select-begin-line") {
            Measure* measure = cr->segment()->measure()->system()->firstMeasure();
            if (!measure)
                  return 0;
            el = measure->first()->nextChordRest(cr->track());
            }
      else if (cmd == "select-end-line") {
            Measure* measure = cr->segment()->measure()->system()->lastMeasure();
            if (!measure)
                  return 0;
            el = measure->last()->nextChordRest(cr->track(), true);
            }
      else if (cmd == "select-begin-score") {
            Measure* measure = first()->system()->firstMeasure();
            if (!measure)
                  return 0;
            el = measure->first()->nextChordRest(cr->track());
            }
      else if (cmd == "select-end-score") {
            Measure* measure = last()->system()->lastMeasure();
            if (!measure)
                  return 0;
            el = measure->last()->nextChordRest(cr->track(), true);
            }
      else if (cmd == "select-staff-above")
            el = upStaff(cr);
      else if (cmd == "select-staff-below")
            el = downStaff(cr);
      if (el)
            select(el, SELECT_RANGE, el->staffIdx());
      return el;
      }

//---------------------------------------------------------
//   cmdMirrorNoteHead
//---------------------------------------------------------

void Score::cmdMirrorNoteHead()
      {
      const QList<Element*>& el = selection().elements();
      foreach(Element* e, el) {
            if (e->type() == Element::NOTE) {
                  Note* note = static_cast<Note*>(e);
                  if (note->staff() && note->staff()->isTabStaff())
                        note->score()->undoChangeProperty(e, P_GHOST, true);
                  else {
                        MScore::DirectionH d = note->userMirror();
                        if (d == MScore::DH_AUTO)
                              d = note->chord()->up() ? MScore::DH_RIGHT : MScore::DH_LEFT;
                        else
                              d = d == MScore::DH_LEFT ? MScore::DH_RIGHT : MScore::DH_LEFT;
                        undoChangeUserMirror(note, d);
                        }
                  }
            }
      }

//---------------------------------------------------------
//   cmdHalfDuration
//---------------------------------------------------------

void Score::cmdHalfDuration()
      {
      Element* el = selection().element();
      if (el == 0)
            return;
      if (el->type() == Element::NOTE)
            el = el->parent();
      if (!el->isChordRest())
            return;

      ChordRest* cr = static_cast<ChordRest*>(el);
      TDuration d = _is.duration().shift(1);
      if (!d.isValid() || (d.type() > TDuration::V_64TH))
            return;
      if (cr->type() == Element::CHORD && (static_cast<Chord*>(cr)->noteType() != NOTE_NORMAL)) {
            //
            // handle appoggiatura and acciaccatura
            //
            cr->setDurationType(d);
            }
      else
            changeCRlen(cr, d);
      _is.setDuration(d);
      nextInputPos(cr, false);
      }

//---------------------------------------------------------
//   cmdDoubleDuration
//---------------------------------------------------------

void Score::cmdDoubleDuration()
      {
      Element* el = selection().element();
      if (el == 0)
            return;
      if (el->type() == Element::NOTE)
            el = el->parent();
      if (!el->isChordRest())
            return;

      ChordRest* cr = static_cast<ChordRest*>(el);
      TDuration d = _is.duration().shift(-1);
      if (!d.isValid() || (d.type() < TDuration::V_WHOLE))
            return;
      if (cr->type() == Element::CHORD && (static_cast<Chord*>(cr)->noteType() != NOTE_NORMAL)) {
            //
            // handle appoggiatura and acciaccatura
            //
            cr->setDurationType(d);
            }
      else
            changeCRlen(cr, d);
      _is.setDuration(d);
      nextInputPos(cr, false);
      }

//---------------------------------------------------------
//   cmdMoveRest
//---------------------------------------------------------

void Score::cmdMoveRest(Rest* rest, MScore::Direction dir)
      {
      QPointF pos(rest->userOff());
      if (dir == MScore::UP)
            pos.ry() -= spatium();
      else if (dir == MScore::DOWN)
            pos.ry() += spatium();
      undoChangeProperty(rest, P_USER_OFF, pos);
      setLayoutAll(false);
      }

//---------------------------------------------------------
//   cmdMoveLyrics
//---------------------------------------------------------

void Score::cmdMoveLyrics(Lyrics* lyrics, MScore::Direction dir)
      {
      ChordRest* cr      = lyrics->chordRest();
      QList<Lyrics*>& ll = cr->lyricsList();
      int no             = lyrics->no();
      if (dir == MScore::UP) {
            if (no) {
                  if (ll[no-1] == 0) {
                        ll[no-1] = ll[no];
                        ll[no] = 0;
                        lyrics->setNo(no-1);
                        }
                  }
            }
      else {
            if (no == ll.size()-1) {
                  ll.append(ll[no]);
                  ll[no] = 0;
                  lyrics->setNo(no+1);
                  }
            else if (ll[no + 1] == 0) {
                  ll[no+1] = ll[no];
                  ll[no] = 0;
                  lyrics->setNo(no+1);
                  }
            }
      }

//---------------------------------------------------------
//   cmd
//---------------------------------------------------------

void Score::cmd(const QAction* a)
      {
      QString cmd(a ? a->data().toString() : "");
      if (MScore::debugMode)
            qDebug("Score::cmd <%s>", qPrintable(cmd));

      //
      // Hack for moving articulations while selected
      //
      Element* el = selection().element();
      if (cmd == "pitch-up") {
            if (el && (el->type() == Element::ARTICULATION || el->type() == Element::FINGERING))
                  undoMove(el, el->userOff() + QPointF(0.0, -MScore::nudgeStep * el->spatium()));
            else if (el && el->type() == Element::REST)
                  cmdMoveRest(static_cast<Rest*>(el), MScore::UP);
            else if (el && el->type() == Element::LYRICS)
                  cmdMoveLyrics(static_cast<Lyrics*>(el), MScore::UP);
            else
                  upDown(true, UP_DOWN_CHROMATIC);
            }
      else if (cmd == "pitch-down") {
            if (el && (el->type() == Element::ARTICULATION || el->type() == Element::FINGERING))
                  undoMove(el, el->userOff() + QPointF(0.0, MScore::nudgeStep * el->spatium()));
            else if (el && el->type() == Element::REST)
                  cmdMoveRest(static_cast<Rest*>(el), MScore::DOWN);
            else if (el && el->type() == Element::LYRICS)
                  cmdMoveLyrics(static_cast<Lyrics*>(el), MScore::DOWN);
            else
                  upDown(false, UP_DOWN_CHROMATIC);
            }
	else if (cmd == "add-staccato")
            addArticulation(Articulation_Staccato);
	else if (cmd == "add-tenuto")
            addArticulation(Articulation_Tenuto);
      else if (cmd == "add-marcato")
            addArticulation(Articulation_Marcato);
	else if (cmd == "add-trill")
            addArticulation(Articulation_Trill);
      else if (cmd == "add-hairpin")
            cmdAddHairpin(false);
      else if (cmd == "add-hairpin-reverse")
            cmdAddHairpin(true);
      else if (cmd == "delete-measures")
            cmdDeleteSelectedMeasures();
      else if (cmd == "time-delete") {
            // TODO:
            // remove measures if stave-range is 0-nstaves()
            cmdDeleteSelectedMeasures();
            }
      else if (cmd == "pitch-up-octave")
            upDown(true, UP_DOWN_OCTAVE);
      else if (cmd == "pitch-down-octave")
            upDown(false, UP_DOWN_OCTAVE);
      else if (cmd == "pitch-up-diatonic")
            upDown(true, UP_DOWN_DIATONIC);
      else if (cmd == "pitch-down-diatonic")
            upDown(false, UP_DOWN_DIATONIC);
      else if (cmd == "move-up") {
            setLayoutAll(false);
            Element* el = selection().element(); // single selection
            if (el && el->type() == Element::NOTE) {
                  Note* note = static_cast<Note*>(el);
                  moveUp(note->chord());
                  }
            }
      else if (cmd == "move-down") {
            setLayoutAll(false);
            Element* el = selection().element(); // single selection
            if (el && el->type() == Element::NOTE) {
                  Note* note = static_cast<Note*>(el);
                  moveDown(note->chord());
                  }
            }
      else if (cmd == "up-chord") {
            Element* el = selection().element(); // single selection
            if (el && (el->type() == Element::NOTE || el->type() == Element::REST)) {
                  Element* e = upAlt(el);
                  if (e) {
                        if (e->type() == Element::NOTE) {
                              _is.pitch = static_cast<Note*>(e)->pitch();
                              _playNote = true;
                              }
                        select(e, SELECT_SINGLE, 0);
                        }
                  }
            setLayoutAll(false);
            }
      else if (cmd == "down-chord") {
            Element* el = selection().element(); // single selection
            if (el && (el->type() == Element::NOTE || el->type() == Element::REST)) {
                  Element* e = downAlt(el);
                  if (e) {
                        if (e->type() == Element::NOTE) {
                              _is.pitch = static_cast<Note*>(e)->pitch();
                              _playNote = true;
                              }
                        select(e, SELECT_SINGLE, 0);
                        }
                  }
            setLayoutAll(false);
            }
      else if (cmd == "top-chord" ) {
            Element* el = selection().element(); // single selection
            if (el && el->type() == Element::NOTE) {
                  Element* e = upAltCtrl(static_cast<Note*>(el));
                  if (e) {
                        if (e->type() == Element::NOTE) {
                              _is.pitch = static_cast<Note*>(e)->pitch();
                              _playNote = true;
                              }
                        select(e, SELECT_SINGLE, 0);
                        }
                  }
            setLayoutAll(false);
            }
      else if (cmd == "bottom-chord") {
            Element* el = selection().element(); // single selection
            if (el && el->type() == Element::NOTE) {
                  Element* e = downAltCtrl(static_cast<Note*>(el));
                  if (e) {
                        if (e->type() == Element::NOTE) {
                              _is.pitch = static_cast<Note*>(e)->pitch();
                              _playNote = true;
                              }
                        select(e, SELECT_SINGLE, 0);
                        }
                  }
            setLayoutAll(false);
            }
      else if (cmd == "note-longa"   || cmd == "note-longa-TAB")
            padToggle(PAD_NOTE00);
      else if (cmd == "note-breve"   || cmd == "note-breve-TAB")
            padToggle(PAD_NOTE0);
      else if (cmd == "pad-note-1"   || cmd == "pad-note-1-TAB")
            padToggle(PAD_NOTE1);
      else if (cmd == "pad-note-2"   || cmd == "pad-note-2-TAB")
            padToggle(PAD_NOTE2);
      else if (cmd == "pad-note-4"   || cmd == "pad-note-4-TAB")
            padToggle(PAD_NOTE4);
      else if (cmd == "pad-note-8"   || cmd == "pad-note-8-TAB")
            padToggle(PAD_NOTE8);
      else if (cmd == "pad-note-16"  || cmd == "pad-note-16-TAB")
            padToggle(PAD_NOTE16);
      else if (cmd == "pad-note-32"  || cmd == "pad-note-32-TAB")
            padToggle(PAD_NOTE32);
      else if (cmd == "pad-note-64"  || cmd == "pad-note-64-TAB")
            padToggle(PAD_NOTE64);
      else if (cmd == "pad-note-128" || cmd == "pad-note-128-TAB")
            padToggle(PAD_NOTE128);
      else if (cmd == "pad-note-increase-TAB") {
            switch (_is.duration().type() ) {
// cycle back from longest to shortest?
//                  case TDuration::V_LONG:
//                        padToggle(PAD_NOTE128);
//                        break;
                  case TDuration::V_BREVE:
                        padToggle(PAD_NOTE00);
                        break;
                  case TDuration::V_WHOLE:
                        padToggle(PAD_NOTE0);
                        break;
                  case TDuration::V_HALF:
                        padToggle(PAD_NOTE1);
                        break;
                  case TDuration::V_QUARTER:
                        padToggle(PAD_NOTE2);
                        break;
                  case TDuration::V_EIGHT:
                        padToggle(PAD_NOTE4);
                        break;
                  case TDuration::V_16TH:
                        padToggle(PAD_NOTE8);
                        break;
                  case TDuration::V_32ND:
                        padToggle(PAD_NOTE16);
                        break;
                  case TDuration::V_64TH:
                        padToggle(PAD_NOTE32);
                        break;
                  case TDuration::V_128TH:
                        padToggle(PAD_NOTE64);
                        break;
                  default:
                        break;
                  }
            }
      else if (cmd == "pad-note-decrease-TAB") {
            switch (_is.duration().type() ) {
                  case TDuration::V_LONG:
                        padToggle(PAD_NOTE0);
                        break;
                  case TDuration::V_BREVE:
                        padToggle(PAD_NOTE1);
                        break;
                  case TDuration::V_WHOLE:
                        padToggle(PAD_NOTE2);
                        break;
                  case TDuration::V_HALF:
                        padToggle(PAD_NOTE4);
                        break;
                  case TDuration::V_QUARTER:
                        padToggle(PAD_NOTE8);
                        break;
                  case TDuration::V_EIGHT:
                        padToggle(PAD_NOTE16);
                        break;
                  case TDuration::V_16TH:
                        padToggle(PAD_NOTE32);
                        break;
                  case TDuration::V_32ND:
                        padToggle(PAD_NOTE64);
                        break;
                  case TDuration::V_64TH:
                        padToggle(PAD_NOTE128);
                        break;
// cycle back from shortest to longest?
//                  case TDuration::V_128TH:
//                        padToggle(PAD_NOTE00);
//                        break;
                  default:
                        break;
                  }
            }
      else if (cmd == "pad-rest")
            padToggle(PAD_REST);
      else if (cmd == "pad-dot")
            padToggle(PAD_DOT);
      else if (cmd == "pad-dotdot")
            padToggle(PAD_DOTDOT);
      else if (cmd == "beam-start")
            cmdSetBeamMode(BeamMode::BEGIN);
      else if (cmd == "beam-mid")
            cmdSetBeamMode(BeamMode::MID);
      else if (cmd == "no-beam")
            cmdSetBeamMode(BeamMode::NONE);
      else if (cmd == "beam-32")
            cmdSetBeamMode(BeamMode::BEGIN32);
      else if (cmd == "sharp2")
            changeAccidental(Accidental::ACC_SHARP2);
      else if (cmd == "sharp")
            changeAccidental(Accidental::ACC_SHARP);
      else if (cmd == "nat")
            changeAccidental(Accidental::ACC_NATURAL);
      else if (cmd == "flat")
            changeAccidental(Accidental::ACC_FLAT);
      else if (cmd == "flat2")
            changeAccidental(Accidental::ACC_FLAT2);
      else if (cmd == "repitch")
            _is.setRepitchMode(a->isChecked());
      else if (cmd == "flip")
            cmdFlip();
      else if (cmd == "stretch+")
            cmdAddStretch(0.1);
      else if (cmd == "stretch-")
            cmdAddStretch(-0.1);
      else if (cmd == "pitch-spell")
            spell();
      else if (cmd == "select-all")
            cmdSelectAll();
      else if (cmd == "select-section")
            cmdSelectSection();
      else if (cmd == "concert-pitch") {
            if (styleB(ST_concertPitch) != a->isChecked())
                  cmdConcertPitchChanged(a->isChecked(), true);
            }
      else if (cmd == "reset-beammode")
            cmdResetBeamMode();
      else if (cmd == "clef-violin")
            cmdInsertClef(CLEF_G);
      else if (cmd == "clef-bass")
            cmdInsertClef(CLEF_F);
      else if (cmd == "voice-x12")
            cmdExchangeVoice(0, 1);
      else if (cmd == "voice-x13")
            cmdExchangeVoice(0, 2);
      else if (cmd == "voice-x14")
            cmdExchangeVoice(0, 3);
      else if (cmd == "voice-x23")
            cmdExchangeVoice(1, 2);
      else if (cmd == "voice-x24")
            cmdExchangeVoice(1, 3);
      else if (cmd == "voice-x34")
            cmdExchangeVoice(2, 3);
      else if (cmd == "system-break" || cmd == "page-break" || cmd == "section-break") {
            LayoutBreakType type;
            if (cmd == "system-break")
                  type = LAYOUT_BREAK_LINE;
            else if (cmd == "page-break")
                  type = LAYOUT_BREAK_PAGE;
            else
                  type = LAYOUT_BREAK_SECTION;

            Element* e = selection().element();
            if (e && e->type() == Element::BAR_LINE && e->parent()->type() == Element::SEGMENT) {
                  Measure* measure = static_cast<Measure*>(e->parent()->parent());
                  if (!measure->lineBreak()) {
                        LayoutBreak* lb = new LayoutBreak(this);
                        lb->setLayoutBreakType(type);
                        lb->setTrack(-1);       // this are system elements
                        lb->setParent(measure);
                        undoAddElement(lb);
                        }
                  else {
                        // remove line break
                        foreach(Element* e, *measure->el()) {
                              if (e->type() == Element::LAYOUT_BREAK && static_cast<LayoutBreak*>(e)->layoutBreakType() ==type) {
                                    undoRemoveElement(e);
                                    break;
                                    }
                              }
                        }
                  }
            }
      else if (cmd == "reset-stretch")
            resetUserStretch();
      else if (cmd == "mirror-note")
            cmdMirrorNoteHead();
      else if (cmd == "double-duration")
            cmdDoubleDuration();
      else if (cmd == "half-duration")
            cmdHalfDuration();
      else if (cmd == "") {               //Midi note received only?
            if (!noteEntryMode())
                  setLayoutAll(false);
            }
      else if (cmd == "add-audio")
            addAudioTrack();
      else if (cmd == "transpose-up")
            transposeSemitone(1);
      else if (cmd == "transpose-down")
            transposeSemitone(-1);
      else
            qDebug("1unknown cmd <%s>", qPrintable(cmd));
      }

}
<|MERGE_RESOLUTION|>--- conflicted
+++ resolved
@@ -831,12 +831,12 @@
                         qDebug("2:makeGap1: no segment");
                         return false;
                         }
-<<<<<<< HEAD
+#if 1
                   if (seg->element(track)) {
                         tick = seg->tick();
                         cr = static_cast<ChordRest*>(seg->element(track));
                         break;
-=======
+#else
                   ChordRest* cr1 = static_cast<ChordRest*>(seg1->element(track));
                   Fraction srcF = cr1->duration();
                   Fraction dstF = Fraction::fromTicks(tick - cr1->tick());
@@ -853,7 +853,7 @@
                               cr = static_cast<ChordRest*>(seg1->element(track));
                               break;
                               }
->>>>>>> 7c7ca305
+#endif
                         }
                   }
             }
