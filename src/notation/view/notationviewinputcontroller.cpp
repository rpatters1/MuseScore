--- conflicted
+++ resolved
@@ -27,9 +27,9 @@
 #include <QTimer>
 #include <QtMath>
 
+#include "log.h"
 #include "commonscene/commonscenetypes.h"
-
-#include "log.h"
+#include "abstractelementpopupmodel.h"
 
 #include "engraving/dom/drumset.h"
 #include "engraving/dom/shadownote.h"
@@ -108,15 +108,9 @@
             m_view->showContextMenu(selectionType(), m_view->fromLogical(selectionElementPos()).toQPointF());
         });
 
-<<<<<<< HEAD
         dispatcher()->reg(this, "notation-popup-menu", [this](const ActionData& args) {
             if (EngravingItem* el = args.arg<EngravingItem*>()) {
                 togglePopupForItemIfSupports(el);
-=======
-        dispatcher()->reg(this, "notation-popup-menu", [this]() {
-            if (auto selection = viewInteraction()->selection()) {
-                openPopupForItemIfSupports(selection->element());
->>>>>>> 50248eaf
             }
         });
 
@@ -153,11 +147,7 @@
         m_view->hideContextMenu();
         m_view->hideElementPopup();
 
-<<<<<<< HEAD
         if (AbstractElementPopupModel::supportsPopup(selectedItem)) {
-=======
-        if (inspectorController()->supportsPopup(type)) {
->>>>>>> 50248eaf
             m_view->showElementPopup(type, selectedItem->canvasBoundingRect());
         }
     });
@@ -1049,7 +1039,7 @@
     }
 
     if (m_shouldTogglePopupOnLeftClickRelease) {
-        openPopupForItemIfSupports(ctx.element);
+        togglePopupForItemIfSupports(ctx.element);
     }
 
     if (ctx.element != m_prevHitElement) {
@@ -1376,7 +1366,7 @@
     return muse::PointF();
 }
 
-void NotationViewInputController::openPopupForItemIfSupports(const EngravingItem* item)
+void NotationViewInputController::togglePopupForItemIfSupports(const EngravingItem* item)
 {
     if (!item) {
         return;
@@ -1384,13 +1374,8 @@
 
     ElementType type = item->type();
 
-<<<<<<< HEAD
     if (AbstractElementPopupModel::supportsPopup(item)) {
         m_view->toggleElementPopup(type, item->canvasBoundingRect());
-=======
-    if (inspectorController()->supportsPopup(type)) {
-        m_view->showElementPopup(type, item->canvasBoundingRect());
->>>>>>> 50248eaf
     }
 }
 
